package controller

import (
	"context"
	"encoding/base64"
	"errors"
	"fmt"
	"io"
	"net"
	"net/url"
	"os"
	"strings"
	"time"

	"github.com/getsentry/sentry-go"
	"github.com/hoophq/hoop/agent/config"
	"github.com/hoophq/hoop/agent/controller/system/dbprovisioner"
	"github.com/hoophq/hoop/agent/secretsmanager"
	term "github.com/hoophq/hoop/agent/terminal"
	"github.com/hoophq/hoop/common/log"
	"github.com/hoophq/hoop/common/memory"
	pb "github.com/hoophq/hoop/common/proto"
	pbagent "github.com/hoophq/hoop/common/proto/agent"
	pbclient "github.com/hoophq/hoop/common/proto/client"
	pbsystem "github.com/hoophq/hoop/common/proto/system"
	"go.mongodb.org/mongo-driver/x/mongo/driver/connstring"
)

type (
	Agent struct {
		client           pb.ClientTransport
		connStore        memory.Store
		config           *config.Config
		runtimeEnvs      map[string]string
		shutdownCtx      context.Context
		shutdownCancelFn context.CancelCauseFunc
	}
	connEnv struct {
<<<<<<< HEAD
		scheme             string
		host               string
		address            string
		user               string
		pass               string
		port               string
		dbname             string
		insecure           bool
		options            string
		postgresSSLMode    string
		connectionString   string
		httpProxyRemoteURL string
=======
		scheme            string
		host              string
		address           string
		user              string
		pass              string
		port              string
		authorizedSSHKeys string
		dbname            string
		insecure          bool
		options           string
		postgresSSLMode   string
		connectionString  string
>>>>>>> 0b9d3ab2
	}
)

func (e *connEnv) Get(key string) string {
	values, _ := url.ParseQuery(e.options)
	if values == nil {
		return ""
	}
	return values.Get(key)
}

// func (e *connEnv) Has(key string) bool { return e.Get(key) != "" }
func (e *connEnv) Address() string {
	if e.address != "" {
		return e.address
	}
	return e.host + ":" + e.port
}

func New(client pb.ClientTransport, cfg *config.Config, runtimeEnvs map[string]string) *Agent {
	shutdownCtx, cancelFn := context.WithCancelCause(context.Background())
	return &Agent{
		client:           client,
		connStore:        memory.New(),
		config:           cfg,
		runtimeEnvs:      runtimeEnvs,
		shutdownCtx:      shutdownCtx,
		shutdownCancelFn: cancelFn,
	}
}

func (a *Agent) Close(cause error) {
	log.Infof("shutting down agent controller")
	for _, obj := range a.connStore.List() {
		if client, _ := obj.(io.Closer); client != nil {
			_ = client.Close()
		}
	}
	a.shutdownCancelFn(cause)
	_, _ = a.client.Close()
}

func (a *Agent) Run() error {
	a.client.StartKeepAlive()
	for {
		select {
		case <-a.shutdownCtx.Done():
			log.Infof("returning context done ...")
			return context.Cause(a.shutdownCtx)
		default:
		}
		pkt, err := a.client.Recv()
		if err != nil {
			return err
		}
		sid := string(pkt.Spec[pb.SpecGatewaySessionID])
		log.With("sid", sid).Debugf("received client packet [%v]", pkt.Type)
		switch pkt.Type {
		case pbagent.GatewayConnectOK:
			log.Infof("connected with success to %v", a.config.URL)
		case pbagent.SessionOpen:
			a.processSessionOpen(pkt)

		// terminal exec
		case pbagent.ExecWriteStdin:
			a.doExec(pkt)

		// PG protocol
		case pbagent.PGConnectionWrite:
			a.processPGProtocol(pkt)

		// MySQL protocol
		case pbagent.MySQLConnectionWrite:
			a.processMySQLProtocol(pkt)

		// MSSQL Protocol
		case pbagent.MSSQLConnectionWrite:
			a.processMSSQLProtocol(pkt)

		// MongoDB Protocol
		case pbagent.MongoDBConnectionWrite:
			a.processMongoDBProtocol(pkt)

		// raw tcp
		case pbagent.TCPConnectionWrite:
			a.processTCPWriteServer(pkt)

<<<<<<< HEAD
		// http proxy
		case pbagent.HttpProxyConnectionWrite:
			a.processHttpProxyWriteServer(pkt)
=======
		// SSH protocol
		case pbagent.SSHConnectionWrite:
			a.processSSHProtocol(pkt)
>>>>>>> 0b9d3ab2

		// terminal
		case pbagent.TerminalWriteStdin:
			a.doTerminalWriteAgentStdin(pkt)
		case pbagent.TerminalResizeTTY:
			a.doTerminalResizeTTY(pkt)

		case pbagent.SessionClose:
			a.processSessionClose(pkt)

		case pbagent.TCPConnectionClose:
			a.processTCPCloseConnection(pkt)

		// system
		case pbsystem.ProvisionDBRolesRequest:
			dbprovisioner.ProcessDBProvisionerRequest(a.client, pkt)
		}
	}
}

func (a *Agent) processSessionOpen(pkt *pb.Packet) {
	sessionID := pkt.Spec[pb.SpecGatewaySessionID]
	sessionIDKey := string(sessionID)
	log.Infof("session=%s - received connect request", sessionIDKey)

	connParams, err := a.buildConnectionParams(pkt)
	if err != nil {
		log.Warnf("failed building connection params, err=%v", err)
		_ = a.client.Send(&pb.Packet{
			Type:    pbclient.SessionClose,
			Payload: []byte(err.Error()),
			Spec: map[string][]byte{
				pb.SpecClientExitCodeKey: []byte(internalExitCode),
				pb.SpecGatewaySessionID:  sessionID,
			},
		})
		return
	}

	connParams.EnvVars["envvar:HOOP_CONNECTION_NAME"] = b64Enc([]byte(connParams.ConnectionName))
	connParams.EnvVars["envvar:HOOP_CONNECTION_TYPE"] = b64Enc([]byte(connParams.ConnectionType))
	connParams.EnvVars["envvar:HOOP_CLIENT_ORIGIN"] = b64Enc([]byte(connParams.ClientOrigin))
	connParams.EnvVars["envvar:HOOP_CLIENT_VERB"] = b64Enc([]byte(connParams.ClientVerb))
	connParams.EnvVars["envvar:HOOP_USER_ID"] = b64Enc([]byte(connParams.UserID))
	connParams.EnvVars["envvar:HOOP_USER_EMAIL"] = b64Enc([]byte(connParams.UserEmail))
	connParams.EnvVars["envvar:HOOP_SESSION_ID"] = b64Enc(sessionID)

	// Embedded mode usually has the context of the application.
	// By having all environment variable in the context of execution
	// permits a more seamless integration with internal language tooling.
	if a.config.AgentMode == pb.AgentModeEmbeddedType {
		for _, envKeyVal := range os.Environ() {
			envKey, envVal, found := strings.Cut(envKeyVal, "=")
			if !found || envKey == "HOOP_DSN" || envKey == "HOOP_KEY" {
				continue
			}
			key := fmt.Sprintf("envvar:%s", envKey)
			connParams.EnvVars[key] = b64Enc([]byte(envVal))
		}
	}

	if a.connStore.Get(gcpJSONCredentialsKey) == nil {
		if gcpRawCred, ok := pkt.Spec[pb.SpecAgentGCPRawCredentialsKey]; ok {
			a.connStore.Set(gcpJSONCredentialsKey, gcpRawCred)
		}
	}

	if a.connStore.Get(dlpProviderKey) == nil {
		if dlpProvider, ok := pkt.Spec[pb.SpecAgentDlpProvider]; ok {
			a.connStore.Set(dlpProviderKey, dlpProvider)
		}
	}

	if a.connStore.Get(msPresidioAnonymizerURLKey) == nil {
		if anonymizerURL, ok := pkt.Spec[pb.SpecAgentMSPresidioAnonymizerURL]; ok {
			a.connStore.Set(msPresidioAnonymizerURLKey, anonymizerURL)
		}
	}

	if a.connStore.Get(msPresidioAnalyzerURLKey) == nil {
		if analyzerURL, ok := pkt.Spec[pb.SpecAgentMSPresidioAnalyzerURL]; ok {
			a.connStore.Set(msPresidioAnalyzerURLKey, analyzerURL)
		}
	}

	go func() {
		if err := a.checkTCPLiveness(pkt, connParams.EnvVars); err != nil {
			_ = a.client.Send(&pb.Packet{
				Type:    pbclient.SessionClose,
				Payload: []byte(err.Error()),
				Spec: map[string][]byte{
					pb.SpecClientExitCodeKey: []byte(internalExitCode),
					pb.SpecGatewaySessionID:  sessionID,
				},
			})
		}
		a.connStore.Set(string(sessionID), connParams)
		_ = a.client.Send(&pb.Packet{
			Type: pbclient.SessionOpenOK,
			Spec: map[string][]byte{
				pb.SpecGatewaySessionID:  sessionID,
				pb.SpecConnectionType:    pkt.Spec[pb.SpecConnectionType],
				pb.SpecClientRequestPort: pkt.Spec[pb.SpecClientRequestPort],
			}})
		log.Infof("session=%v - sent gateway connect ok", string(sessionID))
	}()
}

func (a *Agent) processTCPCloseConnection(pkt *pb.Packet) {
	sessionID := pkt.Spec[pb.SpecGatewaySessionID]
	clientConnID := pkt.Spec[pb.SpecClientConnectionID]
	filterKey := fmt.Sprintf("%s:%s", string(sessionID), string(clientConnID))
	log.Infof("closing tcp session, connid=%s, filter-by=%s", clientConnID, filterKey)
	filterFn := func(k string) bool { return strings.HasPrefix(k, filterKey) }
	for key, obj := range a.connStore.Filter(filterFn) {
		if client, _ := obj.(io.Closer); client != nil {
			defer func() {
				if err := client.Close(); err != nil {
					log.Warnf("failed closing connection, err=%v", err)
				}
			}()
			a.connStore.Del(key)
		}
	}
}

func (a *Agent) processSessionClose(pkt *pb.Packet) {
	sessionID := string(pkt.Spec[pb.SpecGatewaySessionID])
	if sessionID == "" {
		log.Warnf("received packet %v without a session", pkt.Type)
		return
	}
	a.sessionCleanup(sessionID)
}

func (a *Agent) sessionCleanup(sessionID string) {
	log.Infof("session=%s - cleaning up session", sessionID)
	filterFn := func(k string) bool { return strings.Contains(k, sessionID) }
	for key, obj := range a.connStore.Filter(filterFn) {
		if v, ok := obj.(io.Closer); ok {
			go func() {
				if err := v.Close(); err != nil {
					log.Printf("failed closing connection, err=%v", err)
				}
			}()
			a.connStore.Del(key)
		}
	}
}

func (a *Agent) sendClientSessionClose(sessionID string, errMsg string) {
	// if it doesn't contain any error message, it has ended with success
	exitCode := "0"
	if errMsg != "" {
		exitCode = internalExitCode
	}
	a.sendClientSessionCloseWithExitCode(sessionID, errMsg, exitCode)
}

func (a *Agent) sendClientSessionCloseWithExitCode(sessionID string, errMsg, exitCode string) {
	if sessionID == "" {
		return
	}
	var errPayload []byte
	if errMsg != "" {
		errPayload = []byte(errMsg)
	}
	_ = a.client.Send(&pb.Packet{
		Type:    pbclient.SessionClose,
		Payload: errPayload,
		Spec: map[string][]byte{
			pb.SpecGatewaySessionID:  []byte(sessionID),
			pb.SpecClientExitCodeKey: []byte(exitCode),
		},
	})
}

func (a *Agent) sendClientTCPConnectionClose(sessionID, connectionID string) {
	_ = a.client.Send(&pb.Packet{
		Type:    pbclient.TCPConnectionClose,
		Payload: nil,
		Spec: map[string][]byte{
			pb.SpecGatewaySessionID:   []byte(sessionID),
			pb.SpecClientConnectionID: []byte(connectionID),
		},
	})
}

func (a *Agent) connectionParams(sessionID string) *pb.AgentConnectionParams {
	if params, ok := a.connStore.Get(sessionID).(*pb.AgentConnectionParams); ok {
		return params
	}
	return nil
}

func (a *Agent) buildConnectionParams(pkt *pb.Packet) (*pb.AgentConnectionParams, error) {
	sessionID := pkt.Spec[pb.SpecGatewaySessionID]
	sessionIDKey := string(sessionID)

	connParams := a.decodeConnectionParams(sessionID, pkt)
	if connParams == nil {
		return nil, fmt.Errorf("session %s failed to decode connection params", sessionIDKey)
	}

	for key, val := range a.runtimeEnvs {
		connParams.EnvVars[key] = val
	}

	log.Infof("session=%s - connection params decoded with success, dlp-info-types=%d",
		sessionIDKey, len(connParams.DLPInfoTypes))

	connType := pb.ConnectionType(pkt.Spec[pb.SpecConnectionType])
	for key, b64EncVal := range connParams.EnvVars {
		if !strings.HasPrefix(key, "envvar:") {
			continue
		}
		envVal, _ := base64.StdEncoding.DecodeString(fmt.Sprintf("%v", b64EncVal))
		if len(envVal) > 0 && string(envVal) == pb.SystemAgentEnvs {
			envKey := key[7:]
			upstreamEnvVal, exists := os.LookupEnv(envKey)
			if exists {
				connParams.EnvVars[fmt.Sprintf("envvar:%s", envKey)] = b64Enc([]byte(upstreamEnvVal))
			}
			log.With("sid", sessionIDKey).Debugf("upstream system envs, key='%v', exists=%v, empty=%v",
				envKey, exists, len(upstreamEnvVal) == 0)
		}
	}

	if b64EncPaswd, ok := connParams.EnvVars["envvar:PASS"]; ok {
		switch connType {
		case pb.ConnectionTypePostgres:
			connParams.EnvVars["envvar:PGPASSWORD"] = b64EncPaswd
		case pb.ConnectionTypeMySQL:
			connParams.EnvVars["envvar:MYSQL_PWD"] = b64EncPaswd
		case pb.ConnectionTypeMSSQL:
			connParams.EnvVars["envvar:SQLCMDPASSWORD"] = b64EncPaswd
		}
	}
	return connParams, nil
}

func (a *Agent) checkTCPLiveness(pkt *pb.Packet, envVars map[string]any) error {
	sessionID := string(pkt.Spec[pb.SpecGatewaySessionID])
	connType := pb.ConnectionType(pkt.Spec[pb.SpecConnectionType])
	if connType == pb.ConnectionTypePostgres ||
		connType == pb.ConnectionTypeTCP ||
		connType == pb.ConnectionTypeMySQL ||
		connType == pb.ConnectionTypeMSSQL ||
		connType == pb.ConnectionTypeMongoDB {
		connEnvVars, err := parseConnectionEnvVars(envVars, connType)
		if err != nil {
			return err
		}
		if err := isPortActive(connEnvVars); err != nil {
			msg := fmt.Sprintf("failed connecting to remote host=%s, port=%s, reason=%v",
				connEnvVars.host, connEnvVars.port, err)
			log.Warnf("session=%v - %v", sessionID, msg)
			return fmt.Errorf("%s", msg)
		}
	}
	return nil
}

func (a *Agent) decodeConnectionParams(sessionID []byte, pkt *pb.Packet) *pb.AgentConnectionParams {
	var connParams pb.AgentConnectionParams
	encConnectionParams := pkt.Spec[pb.SpecAgentConnectionParamsKey]
	if err := pb.GobDecodeInto(encConnectionParams, &connParams); err != nil {
		log.With("sid", string(sessionID)).Errorf("failed decoding connection params=%#v, err=%v",
			string(encConnectionParams), err)
		sentry.CaptureException(err)
		_ = a.client.Send(&pb.Packet{
			Type:    pbclient.SessionClose,
			Payload: []byte(`internal error, failed decoding connection params`),
			Spec: map[string][]byte{
				pb.SpecClientExitCodeKey: []byte(internalExitCode),
				pb.SpecGatewaySessionID:  sessionID,
			},
		})
		return nil
	}
	envVars, err := secretsmanager.Decode(connParams.EnvVars)
	if err != nil {
		errMsg := fmt.Sprintf("failed decoding environment variables %v", err)
		log.With("sid", string(sessionID)).Warn(errMsg)
		_ = a.client.Send(&pb.Packet{
			Type:    pbclient.SessionClose,
			Payload: []byte(errMsg),
			Spec: map[string][]byte{
				pb.SpecClientExitCodeKey: []byte(internalExitCode),
				pb.SpecGatewaySessionID:  sessionID,
			},
		})
		return nil
	}
	connParams.EnvVars = envVars
	if clientEnvVarsEnc := pkt.Spec[pb.SpecClientExecEnvVar]; len(clientEnvVarsEnc) > 0 {
		var clientEnvVars map[string]string
		if err := pb.GobDecodeInto(clientEnvVarsEnc, &clientEnvVars); err != nil {
			log.With("sid", string(sessionID)).Errorf("failed decoding client env vars, err=%v", err)
			_ = a.client.Send(&pb.Packet{
				Type:    pbclient.SessionClose,
				Payload: []byte(`internal error, failed decoding client env vars`),
				Spec: map[string][]byte{
					pb.SpecClientExitCodeKey: []byte(internalExitCode),
					pb.SpecGatewaySessionID:  sessionID,
				},
			})
			return nil
		}
		for key, val := range clientEnvVars {
			if _, ok := connParams.EnvVars[key]; ok {
				continue
			}
			connParams.EnvVars[key] = val
		}
	}
	return &connParams
}

func (a *Agent) getGCPCredentials() string {
	obj := a.connStore.Get(gcpJSONCredentialsKey)
	v, _ := obj.([]byte)
	return string(v)
}

func (a *Agent) getDlpProvider() string {
	obj := a.connStore.Get(dlpProviderKey)
	v, _ := obj.([]byte)
	return string(v)
}

func (a *Agent) getMSPresidioAnalyzerURL() string {
	obj := a.connStore.Get(msPresidioAnalyzerURLKey)
	v, _ := obj.([]byte)
	return string(v)
}

func (a *Agent) getMSPresidioAnonymizerURL() string {
	obj := a.connStore.Get(msPresidioAnonymizerURLKey)
	v, _ := obj.([]byte)
	return string(v)
}

func b64Enc(src []byte) string { return base64.StdEncoding.EncodeToString(src) }

func isPortActive(e *connEnv) error {
	timeout := time.Second * 5
	conn, err := net.DialTimeout("tcp", e.Address(), timeout)
	if err != nil {
		return err
	}
	conn.Close()
	return nil
}

func newTCPConn(c *connEnv) (net.Conn, error) {
	serverConn, err := net.DialTimeout("tcp4", c.Address(), time.Second*10)
	if err != nil {
		return nil, fmt.Errorf("failed dialing server: %s", err)
	}
	log.Infof("tcp connection stablished with server. address=%v, local-addr=%v",
		serverConn.LocalAddr(),
		serverConn.RemoteAddr())
	return serverConn, nil
}

func parseConnectionEnvVars(envVars map[string]any, connType pb.ConnectionType) (*connEnv, error) {
	if envVars == nil {
		return nil, fmt.Errorf("empty env vars")
	}
	envVarS, err := term.NewEnvVarStore(envVars)
	if err != nil {
		return nil, err
	}

	env := &connEnv{
<<<<<<< HEAD
		scheme:          envVarS.Getenv("SCHEME"),
		host:            envVarS.Getenv("HOST"),
		user:            envVarS.Getenv("USER"),
		pass:            envVarS.Getenv("PASS"),
		port:            envVarS.Getenv("PORT"),
		dbname:          envVarS.Getenv("DB"),
		insecure:        envVarS.Getenv("INSECURE") == "true",
		postgresSSLMode: envVarS.Getenv("SSLMODE"),
		options:         envVarS.Getenv("OPTIONS"),
		// this option is only used by mongodb at the moment
		connectionString:   envVarS.Getenv("CONNECTION_STRING"),
		httpProxyRemoteURL: envVarS.Getenv("REMOTE_URL"),
=======
		scheme:            envVarS.Getenv("SCHEME"),
		host:              envVarS.Getenv("HOST"),
		user:              envVarS.Getenv("USER"),
		pass:              envVarS.Getenv("PASS"),
		port:              envVarS.Getenv("PORT"),
		authorizedSSHKeys: envVarS.Getenv("AUTHORIZED_SERVER_KEYS"),
		dbname:            envVarS.Getenv("DB"),
		insecure:          envVarS.Getenv("INSECURE") == "true",
		postgresSSLMode:   envVarS.Getenv("SSLMODE"),
		options:           envVarS.Getenv("OPTIONS"),
		// this option is only used by mongodb at the momento
		connectionString: envVarS.Getenv("CONNECTION_STRING"),
>>>>>>> 0b9d3ab2
	}
	switch connType {
	case pb.ConnectionTypePostgres:
		if env.port == "" {
			env.port = "5432"
		}
		if env.host == "" || env.pass == "" || env.user == "" {
			return nil, errors.New("missing required secrets for postgres connection [HOST, USER, PASS]")
		}
		mode := env.postgresSSLMode
		if mode == "" {
			mode = "prefer"
		}
		if mode != "require" && mode != "verify-full" && mode != "prefer" && mode != "disable" {
			return nil, fmt.Errorf("wrong option (%q) for SSLMODE, accept only: %v", mode,
				[]string{"disable", "prefer", "require", "verify-full"})
		}
	case pb.ConnectionTypeMySQL:
		if env.port == "" {
			env.port = "3306"
		}
		if env.host == "" || env.pass == "" || env.user == "" {
			return nil, errors.New("missing required secrets for mysql connection [HOST, USER, PASS]")
		}
	case pb.ConnectionTypeMSSQL:
		if env.port == "" {
			env.port = "1433"
		}
		if env.host == "" || env.pass == "" || env.user == "" {
			return nil, errors.New("missing required secrets for mssql connection [HOST, USER, PASS]")
		}
	case pb.ConnectionTypeMongoDB:
		if env.connectionString != "" {
			connStr, err := connstring.ParseAndValidate(env.connectionString)
			if err != nil {
				return nil, fmt.Errorf("failed parsing %v connection string", pb.ConnectionTypeMongoDB)
			}
			return &connEnv{connectionString: env.connectionString, address: connStr.Hosts[0]}, nil
		}
		// TODO: this usage should be deprecated, only connection string
		// should be used
		if env.port == "" {
			env.port = "27017"
		}
		if env.scheme == "" {
			env.scheme = "mongodb"
		}
		host, port, err := parseMongoDbUriHost(env)
		if err != nil {
			return nil, err
		}
		env.host = host
		env.port = port
		if env.host == "" || env.pass == "" || env.user == "" {
			return nil, errors.New("missing required secrets for mongodb connection [HOST, USER, PASS]")
		}
	case pb.ConnectionTypeSSH:
		if env.port == "" {
			env.port = "22"
		}
		if env.host == "" || (env.pass == "" && env.authorizedSSHKeys == "") || env.user == "" {
			return nil, errors.New("missing required secrets for ssh connection [HOST, USER, PASS or AUTHORIZED_SERVER_KEYS]")
		}
	case pb.ConnectionTypeTCP:
		if env.host == "" || env.port == "" {
			return nil, errors.New("missing required environment for connection [HOST, PORT]")
		}
	case pb.ConnectionTypeHttpProxy:
		if env.httpProxyRemoteURL == "" {
			return nil, fmt.Errorf("missing required environment for connection [REMOTE_URL]")
		}
		if _, err := url.Parse(env.httpProxyRemoteURL); err != nil {
			return nil, fmt.Errorf("failed parsing REMOTE_URL env, reason=%v", err)
		}
	}
	return env, nil
}

func parseMongoDbUriHost(env *connEnv) (hostname string, port string, err error) {
	uri := fmt.Sprintf("%s://%s:%s@%s:%s/", env.scheme, env.user, env.pass, env.host, env.port)
	if env.scheme == "mongodb+srv" {
		uri = fmt.Sprintf("%s://%s:%s@%s/", env.scheme, env.user, env.pass, env.host)
	}
	// it allow to obtain the options from a mongodb+srv scheme (TXT, SRV dns records)
	connStr, err := connstring.ParseAndValidate(uri)
	if err != nil {
		return "", "", err
	}
	parts := strings.Split(connStr.Hosts[0], ":")
	if len(parts) > 1 {
		return parts[0], parts[1], nil
	}
	return connStr.Hosts[0], "27017", nil
}<|MERGE_RESOLUTION|>--- conflicted
+++ resolved
@@ -36,33 +36,19 @@
 		shutdownCancelFn context.CancelCauseFunc
 	}
 	connEnv struct {
-<<<<<<< HEAD
 		scheme             string
 		host               string
 		address            string
 		user               string
 		pass               string
 		port               string
+		authorizedSSHKeys  string
 		dbname             string
 		insecure           bool
 		options            string
 		postgresSSLMode    string
 		connectionString   string
 		httpProxyRemoteURL string
-=======
-		scheme            string
-		host              string
-		address           string
-		user              string
-		pass              string
-		port              string
-		authorizedSSHKeys string
-		dbname            string
-		insecure          bool
-		options           string
-		postgresSSLMode   string
-		connectionString  string
->>>>>>> 0b9d3ab2
 	}
 )
 
@@ -150,15 +136,13 @@
 		case pbagent.TCPConnectionWrite:
 			a.processTCPWriteServer(pkt)
 
-<<<<<<< HEAD
 		// http proxy
 		case pbagent.HttpProxyConnectionWrite:
 			a.processHttpProxyWriteServer(pkt)
-=======
-		// SSH protocol
+
+			// SSH protocol
 		case pbagent.SSHConnectionWrite:
 			a.processSSHProtocol(pkt)
->>>>>>> 0b9d3ab2
 
 		// terminal
 		case pbagent.TerminalWriteStdin:
@@ -535,20 +519,6 @@
 	}
 
 	env := &connEnv{
-<<<<<<< HEAD
-		scheme:          envVarS.Getenv("SCHEME"),
-		host:            envVarS.Getenv("HOST"),
-		user:            envVarS.Getenv("USER"),
-		pass:            envVarS.Getenv("PASS"),
-		port:            envVarS.Getenv("PORT"),
-		dbname:          envVarS.Getenv("DB"),
-		insecure:        envVarS.Getenv("INSECURE") == "true",
-		postgresSSLMode: envVarS.Getenv("SSLMODE"),
-		options:         envVarS.Getenv("OPTIONS"),
-		// this option is only used by mongodb at the moment
-		connectionString:   envVarS.Getenv("CONNECTION_STRING"),
-		httpProxyRemoteURL: envVarS.Getenv("REMOTE_URL"),
-=======
 		scheme:            envVarS.Getenv("SCHEME"),
 		host:              envVarS.Getenv("HOST"),
 		user:              envVarS.Getenv("USER"),
@@ -560,8 +530,8 @@
 		postgresSSLMode:   envVarS.Getenv("SSLMODE"),
 		options:           envVarS.Getenv("OPTIONS"),
 		// this option is only used by mongodb at the momento
-		connectionString: envVarS.Getenv("CONNECTION_STRING"),
->>>>>>> 0b9d3ab2
+		connectionString:   envVarS.Getenv("CONNECTION_STRING"),
+		httpProxyRemoteURL: envVarS.Getenv("REMOTE_URL"),
 	}
 	switch connType {
 	case pb.ConnectionTypePostgres:

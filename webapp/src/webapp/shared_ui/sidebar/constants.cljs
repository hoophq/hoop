--- conflicted
+++ resolved
@@ -2,14 +2,8 @@
   (:require
    ["@radix-ui/themes" :refer [Badge Flex Text]]
    ["lucide-react" :refer [BookMarked BrainCog GalleryVerticalEnd
-<<<<<<< HEAD
                            Inbox LayoutDashboard PackageSearch Rotate3d Search
-                           ShieldCheck SquareCode UserRoundCheck VenetianMask]]
-   [re-frame.core :as rf]
-=======
-                           Inbox LayoutDashboard PackageSearch Rotate3d
                            ShieldCheck SquareCode UserRoundCheck VenetianMask BookUp2]]
->>>>>>> 230aeadc
    [webapp.config :as config]
    [webapp.routes :as routes]))
 

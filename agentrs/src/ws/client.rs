use crate::{
    conf, tls,
    ws::{
        rdp_message_processor::MessageProcessor,
        types::{ChannelMap, ProxyMap, SessionMap, WsWriter},
    },
};
use anyhow::Context;
use axum::http::HeaderValue;
use std::collections::HashMap;
use std::sync::Arc;
use std::time::Duration;
use tokio::sync::RwLock;
use tracing::{debug, error, info};
use tungstenite::{client::IntoClientRequest, handshake::client::Request};
use x509_cert::request;

use futures::{SinkExt, StreamExt};
use tokio::sync::Mutex;
use tokio_tungstenite::{connect_async, tungstenite::protocol::Message};

#[derive(Clone)]
pub struct WebSocket {
    pub gateway_url: String,
    pub config_manager: conf::ConfigHandleManager,
    pub request: Request,
    pub reconnect_interval: Duration,
}

fn build_websocket_url() -> String {
    let gateway_url =
        std::env::var("HOOP_GATEWAY_URL").unwrap_or_else(|_| "ws://localhost:8009".to_string());

    let gateway_url = match gateway_url.as_str() {
        url if url.starts_with("ws://") || url.starts_with("wss://") => url.to_string(),
        url if url.starts_with("http://") => {
            format!("ws://{}", url.trim_start_matches("http://"))
        }
        url if url.starts_with("https://") => {
            format!("wss://{}", url.trim_start_matches("https://"))
        }
        url => format!("ws://{}", url), // no scheme, default to ws://
    };

    let gateway_url = gateway_url.trim_end_matches('/');
    gateway_url.to_string()
}

impl WebSocket {
    pub fn new() -> anyhow::Result<Self> {
        let config_manager =
            conf::ConfigHandleManager::init().context("Failed to init config manager")?;

        let gateway_url = build_websocket_url();

        let ws_url = format!("{}/api/ws", gateway_url);
        debug!("WebSocket URL: {}", ws_url);

        let mut request = ws_url.into_client_request().unwrap();

        // Insert a custom header
        let token = config_manager.conf.token.clone().unwrap();
        request.headers_mut().insert(
            "User-Agent",
            HeaderValue::from_static("Hoop-Agent-Rust/0.1"),
        );
        request
            .headers_mut()
            .insert("HOOP_KEY", HeaderValue::from_str(token.as_str())?);

        Ok(WebSocket {
            gateway_url,
            request,
            config_manager,
            reconnect_interval: Duration::from_secs(5),
        })
    }
    fn is_localhost(&self) -> bool {
        self.gateway_url.contains("localhost")
<<<<<<< HEAD
            || self.gateway_url.contains("127.0.0.0")
=======
            || self.gateway_url.contains("127.0.0.1")
>>>>>>> c0263ae8
            || self.gateway_url.contains("::1")
            || self.gateway_url.contains("0.0.0.0")
    }
    fn is_tls_enabled(&self) -> bool {
        self.gateway_url.starts_with("wss://")
    }

    pub async fn run_with_reconnect(self) -> anyhow::Result<()> {
        let mut attempts = 0;
        loop {
            match self.clone().run().await {
                Ok(_) => {
                    debug!("> WebSocket connection closed gracefully");
                    return Ok(());
                }
                Err(e) if e.to_string().contains("401 Unauthorized") => {
                    error!("> Unauthorized: Invalid token provided. Please check your HOOP_KEY.");
                    return Err(e);
                }
                Err(e) => {
                    attempts += 1;
                    error!("> Connection failed (attempt {}): {}", attempts, e);

                    tokio::time::sleep(self.reconnect_interval).await;
                    continue;
                }
            }
        }
    }

    async fn connect_locall_with_custom_tls(
        &self,
    ) -> anyhow::Result<(
        tokio_tungstenite::WebSocketStream<
            tokio_tungstenite::MaybeTlsStream<tokio::net::TcpStream>,
        >,
        tungstenite::handshake::client::Response,
    )> {
        let url = url::Url::parse(&self.request.uri().to_string())?;

        let connector = match url.scheme() {
            "ws" => Some(tokio_tungstenite::Connector::Plain),
            "wss" => {
                // Create a TLS connector that accepts any certificate
                // This is to inside localhost we do not need to validade the certificate
                // if TLS is enable locally and the user is running make run-dev
                // inside the docker it is try to validate the authorithy

                let config = tokio_rustls::rustls::client::ClientConfig::builder()
                    .dangerous()
                    .with_custom_certificate_verifier(Arc::new(
                        tls::danger::NoCertificateVerification,
                    ))
                    .with_no_client_auth();

                Some(tokio_tungstenite::Connector::Rustls(Arc::new(config)))
            }
            other => {
                error!("Scheme {} is not supported! Use either ws or wss", other);
                return Err(anyhow::anyhow!("Unsupported scheme: {}", other));
            }
        };

        let (ws_stream, response) =
            tokio_tungstenite::connect_async_tls_with_config(self.request.clone(), None, false, connector)
                .await?;

        Ok((ws_stream, response))
    }
    async fn connect(
        &self,
    ) -> anyhow::Result<(
        tokio_tungstenite::WebSocketStream<
            tokio_tungstenite::MaybeTlsStream<tokio::net::TcpStream>,
        >,
        tungstenite::handshake::client::Response,
    )> {
        let connection_timeout = Duration::from_secs(30); // 30 second timeout
        let is_localhost = self.is_localhost();
        let tls_enabled = self.is_tls_enabled();

        if is_localhost || !tls_enabled {
            let (ws_stream, response) =
                tokio::time::timeout(connection_timeout, self.connect_locall_with_custom_tls())
                    .await
                    .context("WebSocket connection timeout")??;
            return Ok((ws_stream, response));
        }

        let (ws_stream, response) =
            tokio::time::timeout(connection_timeout, connect_async(self.request.clone()))
                .await
                .context("WebSocket connection timeout")??;
        return Ok((ws_stream, response));
    }

    async fn run(self) -> anyhow::Result<()> {

        let (ws_stream, _) = self.connect().await?;
        let (ws_sender, ws_receiver) = ws_stream.split();

        // Clone config manager and sessions for use in the async task
        let ws_sender = Arc::new(Mutex::new(ws_sender));
        let sessions: SessionMap = Arc::new(RwLock::new(HashMap::new()));
        // Store active RDP proxy tasks per session
        let active_proxies: ProxyMap = Arc::new(RwLock::new(HashMap::new()));
        let session_channels: ChannelMap = Arc::new(RwLock::new(HashMap::new()));

        let message_processor = MessageProcessor {
            ws_sender: ws_sender.clone(),
            sessions: sessions.clone(),
            active_proxies: active_proxies.clone(),
            session_channels: session_channels.clone(),
            config_manager: self.config_manager.clone(),
        };

        let processor_task =
            tokio::spawn(async move { message_processor.process_messages(ws_receiver).await });

        // Start heartbeat task in case connection stucked or deadlock
        let heartbeat_task = self.spawn_heartbeat_task(ws_sender.clone());

        let result = tokio::select! {
            result = processor_task => {
                match result {
                    Ok(Ok(())) => {
                        info!("> Message processor completed normally");
                        // This is a graceful closure, return Ok to exit reconnection loop
                        Ok(())
                    }
                    Ok(Err(e)) => {
                        error!("> Message processor error: {}", e);
                        // This is a connection error, return it to trigger reconnection
                        Err(anyhow::anyhow!(e))
                    }
                    Err(e) => {
                        error!("> Message processor task panicked: {}", e);
                        // Task panic indicates connection issues, return error to trigger reconnection
                        Err(anyhow::anyhow!("Message processor task panicked: {}", e))
                    }
                }
            }
            _ = heartbeat_task => {
                debug!("> Heartbeat task completed - connection likely lost");
                // Heartbeat task completion indicates connection loss, return error to trigger reconnection
                Err(anyhow::anyhow!("Heartbeat task completed - connection lost"))
            }
        };
        self.cleanup_resources(sessions, active_proxies, session_channels)
            .await;
        result
    }

    fn spawn_heartbeat_task(&self, ws_sender: WsWriter) -> tokio::task::JoinHandle<()> {
        tokio::spawn(async move {
            let mut interval = tokio::time::interval(Duration::from_secs(30));

            loop {
                interval.tick().await;

                let mut sender = ws_sender.lock().await;
                if sender.send(Message::Ping(vec![].into())).await.is_err() {
                    error!("> Failed to send heartbeat ping");
                    break;
                }
            }
        })
    }

    async fn cleanup_resources(
        &self,
        sessions: SessionMap,
        active_proxies: ProxyMap,
        session_channels: ChannelMap,
    ) {
        debug!("> Cleaning up resources...");

        // Cancel all active proxy tasks
        let mut proxies = active_proxies.write().await;
        for (session_id, handle) in proxies.drain() {
            handle.abort();
            debug!("> Cancelled proxy task for session {}", session_id);
        }

        // Clear sessions and channels
        sessions.write().await.clear();
        session_channels.write().await.clear();

        debug!("> Resource cleanup complete");
    }
}<|MERGE_RESOLUTION|>--- conflicted
+++ resolved
@@ -77,11 +77,7 @@
     }
     fn is_localhost(&self) -> bool {
         self.gateway_url.contains("localhost")
-<<<<<<< HEAD
-            || self.gateway_url.contains("127.0.0.0")
-=======
             || self.gateway_url.contains("127.0.0.1")
->>>>>>> c0263ae8
             || self.gateway_url.contains("::1")
             || self.gateway_url.contains("0.0.0.0")
     }

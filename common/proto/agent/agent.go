--- conflicted
+++ resolved
@@ -12,21 +12,12 @@
 	TerminalResizeTTY  = "AgentTerminalResizeTTY"
 	TerminalClose      = "AgentTerminalClose"
 
-<<<<<<< HEAD
-	HttpProxyConnectionWrite = "AgentHttpProxyConnectionWrite"
 	TCPConnectionClose       = "AgentCloseTCPConnection"
 	TCPConnectionWrite       = "AgentTCPConnectionWrite"
 	PGConnectionWrite        = "AgentPGConnectionWrite"
 	MySQLConnectionWrite     = "AgentMySQLConnectionWrite"
 	MSSQLConnectionWrite     = "AgentMSSQLConnectionWrite"
 	MongoDBConnectionWrite   = "AgentMongoDBConnectionWrite"
-=======
-	TCPConnectionClose     = "AgentCloseTCPConnection"
-	TCPConnectionWrite     = "AgentTCPConnectionWrite"
-	PGConnectionWrite      = "AgentPGConnectionWrite"
-	MySQLConnectionWrite   = "AgentMySQLConnectionWrite"
-	MSSQLConnectionWrite   = "AgentMSSQLConnectionWrite"
-	MongoDBConnectionWrite = "AgentMongoDBConnectionWrite"
-	SSHConnectionWrite     = "AgentSSHConnectionWrite"
->>>>>>> 0b9d3ab2
+	SSHConnectionWrite       = "AgentSSHConnectionWrite"
+	HttpProxyConnectionWrite = "AgentHttpProxyConnectionWrite"
 )
--- conflicted
+++ resolved
@@ -42,11 +42,8 @@
 	ConnectionTypeMongoDB     ConnectionType = "mongodb"
 	ConnectionTypeOracleDB    ConnectionType = "oracledb"
 	ConnectionTypeTCP         ConnectionType = "tcp"
-<<<<<<< HEAD
 	ConnectionTypeHttpProxy   ConnectionType = "httpproxy"
-=======
 	ConnectionTypeSSH         ConnectionType = "ssh"
->>>>>>> 0b9d3ab2
 
 	ConnectionOriginAgent              = "agent"
 	ConnectionOriginClient             = "client"

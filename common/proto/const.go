--- conflicted
+++ resolved
@@ -14,18 +14,17 @@
 	PacketClientAgentConnectErrType   PacketType = "Client::Agent::ConnectErr"
 
 	// client->agent exec
-	PacketClientGatewayExecType      PacketType = "Client::Gateway::Exec"
-	PacketClientGatewayExecErrType   PacketType = "Client::Gateway::ExecErr"
+	PacketClientGatewayExecType        PacketType = "Client::Gateway::Exec"
+	PacketClientGatewayExecErrType     PacketType = "Client::Gateway::ExecErr"
 	PacketClientGatewayExecWaitType    PacketType = "Client::Gateway::ExecWait"
 	PacketClientGatewayExecApproveType PacketType = "Client::Gateway::ExecApprove"
 	PacketClientGatewayExecRejectType  PacketType = "Client::Gateway::ExecReject"
-	PacketClientExecAgentOfflineType PacketType = "Client::Gateway::ExecAgentOffline"
-	PacketClientAgentExecType        PacketType = "Client::Agent::Exec"
-	PacketClientAgentExecOKType      PacketType = "Client::Agent::ExecOK"
-	PacketClientAgentExecErrType     PacketType = "Client::Agent::ExecErr"
+	PacketClientExecAgentOfflineType   PacketType = "Client::Gateway::ExecAgentOffline"
+	PacketClientAgentExecType          PacketType = "Client::Agent::Exec"
+	PacketClientAgentExecOKType        PacketType = "Client::Agent::ExecOK"
+	PacketClientAgentExecErrType       PacketType = "Client::Agent::ExecErr"
 
 	// terminal messages
-	PacketTerminalRunProcType           PacketType = "Terminal::RunProc"
 	PacketTerminalClientWriteStdoutType PacketType = "Terminal::Client::WriteStdout"
 	PacketTerminalWriteAgentStdinType   PacketType = "Terminal::Agent::WriteStdin"
 	PacketTerminalCloseType             PacketType = "Terminal::Close"
@@ -46,13 +45,8 @@
 	SpecClientExecArgsKey         string = "terminal.args"
 	SpecAgentConnectionParamsKey  string = "agent.connection_params"
 	SpecAgentGCPRawCredentialsKey string = "agent.gcp_credentials"
-<<<<<<< HEAD
+	SpecTCPServerConnectKey       string = "tcp.server_connect"
 	SpecReviewDataKey             string = "review.data"
-
-	SpecClientGatewayExecPayload string = "exec.payload"
-=======
-	SpecTCPServerConnectKey       string = "tcp.server_connect"
->>>>>>> 8d61c045
 
 	DefaultKeepAlive time.Duration = 10 * time.Second
 
@@ -70,5 +64,5 @@
 	ClientLoginCallbackAddress string = "127.0.0.1:3587"
 
 	ClientVerbConnect = "connect"
-	ClientVerbExec = "exec"
+	ClientVerbExec    = "exec"
 )
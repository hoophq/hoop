package apirunbooks

import (
	"fmt"
	"slices"
	"strings"
	"sync"
	"time"

	"github.com/go-git/go-git/v5/plumbing/object"
	"github.com/hoophq/hoop/common/log"
	"github.com/hoophq/hoop/common/runbooks"
	"github.com/hoophq/hoop/gateway/api/openapi"
	"github.com/hoophq/hoop/gateway/models"
	"github.com/hoophq/hoop/gateway/storagev2/types"
	"github.com/hoophq/hoop/gateway/utils"
)

const maxTemplateSize = 1_000_000 // 1MB

const cacheDuration = 5 * time.Minute

type runbookCache struct {
	commit   *object.Commit
	cachedAt time.Time
}

var runbooksCache sync.Map // sync.Map[orgId]map[gitUrl]*runbookCache

func getRunbookCache(orgId, gitUrl string) (*object.Commit, bool) {
	if v, ok := runbooksCache.Load(orgId); ok {
		inner, ok := v.(map[string]*runbookCache)
		if !ok {
			log.Infof("invalid runbook cache structure for orgId=%s", orgId)
			return nil, false
		}

		rb, ok := inner[gitUrl]
		if !ok {
			return nil, false
		}

		// Invalidate cache if expired
		if time.Since(rb.cachedAt) > cacheDuration {
			delete(inner, gitUrl)
			runbooksCache.Store(orgId, inner)
			return nil, false
		}

		return rb.commit, ok
	}
	return nil, false
}

func setRunbookCache(orgId, gitUrl string, commit *object.Commit) {
	var inner map[string]*runbookCache

	v, ok := runbooksCache.Load(orgId)
	if ok {
		inner, ok = v.(map[string]*runbookCache)
		if !ok {
			log.Errorf("invalid runbook cache structure for orgId=%s", orgId)
			inner = make(map[string]*runbookCache)
		}
	} else {
		inner = make(map[string]*runbookCache)
		runbooksCache.Store(orgId, inner)
	}

	inner[gitUrl] = &runbookCache{
		commit:   commit,
		cachedAt: time.Now().UTC(),
	}
}

func deleteRunbookCache(orgId string, gitUrl string) {
	if gitUrl == "" {
		runbooksCache.Delete(orgId)
		return
	}

	if v, ok := runbooksCache.Load(orgId); ok {
		inner, ok := v.(map[string]*runbookCache)
		if !ok {
			log.Errorf("invalid runbook cache structure for orgId=%s", orgId)
			return
		}
		delete(inner, gitUrl)
		runbooksCache.Store(orgId, inner)
	}
}

<<<<<<< HEAD
func slicesHasIntersection[T comparable](a, b []T) bool {
	// Ensure 'a' is the smaller slice to optimize performance
	if len(a) > len(b) {
		a, b = b, a
	}

	return slices.ContainsFunc(a, func(x T) bool {
		return slices.Contains(b, x)
	})
}

func GetRunbooks(orgId string, config *runbooks.Config) (*object.Commit, error) {
	commit, ok := getRunbookCache(orgId, config.GetNormalizedGitURL())

	if !ok {
		var err error
		commit, err = runbooks.CloneRepositoryInMemory(config)
		if err != nil {
			return nil, err
		}

		setRunbookCache(orgId, config.GetNormalizedGitURL(), commit)
	}

	return commit, nil
}

=======
>>>>>>> 3f24470f
func getRunbookConnections(runbookRules []models.RunbookRules, connectionList []string, runbookRepository, runbookName string, userGroups []string) []string {
	// If no connections available, return empty list
	if len(connectionList) == 0 {
		return []string{}
	}

	// If no runbook rules defined, return all connections
	if len(runbookRules) == 0 {
		return connectionList
	}

	// If user is admin, return all connections
	isAdmin := slices.Contains(userGroups, types.GroupAdmin)
	if isAdmin {
		return connectionList
	}

	var matchedRules []models.RunbookRules
	for _, rule := range runbookRules {
		// Check if user groups intersect with rule user groups
		hasMatchingUserGroup := len(rule.UserGroups) == 0 || utils.SlicesHasIntersection(rule.UserGroups, userGroups)

		// Check if runbook is listed in the rule
		hasMatchingRunbook := hasMatchingUserGroup && (len(rule.Runbooks) == 0 || slices.ContainsFunc(rule.Runbooks, func(runbook models.RunbookRuleFile) bool {
			return runbook.Repository == runbookRepository && strings.HasPrefix(runbookName, runbook.Name)
		}))

		if hasMatchingUserGroup && hasMatchingRunbook {
			if len(rule.Connections) == 0 {
				return connectionList
			}

			matchedRules = append(matchedRules, rule)
		}
	}

	// Aggregate unique connections from matched rules
	connectionsMap := make(map[string]struct{})
	for _, rule := range matchedRules {
		for _, conn := range rule.Connections {
			connectionsMap[conn] = struct{}{}
		}
	}

	// Transform map keys to slice
	connections := make([]string, 0, len(connectionsMap))
	for conn := range connectionsMap {
		connections = append(connections, conn)
	}

	return connections
}

func listRunbookFilesV2(orgId string, config *runbooks.Config, rules []models.RunbookRules, connectionList, userGroups []string, removeEmptyConnections bool) (*openapi.RunbookRepositoryList, error) {
	commit, err := GetRunbooks(orgId, config)
	if err != nil {
		return nil, err
	}

	runbookList := &openapi.RunbookRepositoryList{
		Repository:    config.GetNormalizedGitURL(),
		Commit:        commit.Hash.String(),
		CommitAuthor:  commit.Author.String(),
		CommitMessage: commit.Message,
		Items:         []*openapi.Runbook{},
	}
	ctree, _ := commit.Tree()
	if ctree == nil {
		return runbookList, nil
	}

	return runbookList, ctree.Files().ForEach(func(f *object.File) error {
		if !runbooks.IsRunbookFile(f.Name) {
			return nil
		}

		connectionList := getRunbookConnections(rules, connectionList, config.GetNormalizedGitURL(), f.Name, userGroups)
		if removeEmptyConnections && len(connectionList) == 0 {
			return nil
		}

		runbook := &openapi.Runbook{
			Name:           f.Name,
			Metadata:       map[string]any{},
			ConnectionList: connectionList,
			Error:          nil,
		}
		blobData, err := runbooks.ReadBlob(f)
		if err != nil {
			runbook.Error = toPtrStr(err)
			runbookList.Items = append(runbookList.Items, runbook)
			return nil
		}
		if len(blobData) > maxTemplateSize {
			runbook.Error = toPtrStr(fmt.Errorf("max template size [%v KB] reached", maxTemplateSize/1000))
			runbookList.Items = append(runbookList.Items, runbook)
			return nil
		}
		t, err := runbooks.Parse(string(blobData))
		if err != nil {
			runbook.Error = toPtrStr(fmt.Errorf("template parse error: %v", err))
			runbookList.Items = append(runbookList.Items, runbook)
			return nil
		}
		runbook.Metadata = t.Attributes()
		runbookList.Items = append(runbookList.Items, runbook)
		return nil
	})
}

// Runbooks v1 functions for backward compatibility
func listRunbookFiles(pluginConnectionList []*models.PluginConnection, config *runbooks.Config) (*openapi.RunbookList, error) {
	commit, err := runbooks.CloneRepositoryInMemory(config)
	if err != nil {
		return nil, err
	}
	runbookList := &openapi.RunbookList{
		Commit:        commit.Hash.String(),
		CommitAuthor:  commit.Author.String(),
		CommitMessage: commit.Message,
		Items:         []*openapi.Runbook{},
	}
	ctree, _ := commit.Tree()
	if ctree == nil {
		return runbookList, nil
	}
	return runbookList, ctree.Files().ForEach(func(f *object.File) error {
		if !runbooks.IsRunbookFile(f.Name) {
			return nil
		}
		var connectionList []string
		for _, conn := range pluginConnectionList {
			if len(conn.Config) == 0 {
				connectionList = append(connectionList, conn.ConnectionName)
				continue
			}
			pathPrefix := conn.Config[0]
			if pathPrefix != "" && strings.HasPrefix(f.Name, pathPrefix) {
				connectionList = append(connectionList, conn.ConnectionName)
			}
		}

		runbook := &openapi.Runbook{
			Name:           f.Name,
			Metadata:       map[string]any{},
			ConnectionList: connectionList,
			Error:          nil,
		}
		blobData, err := runbooks.ReadBlob(f)
		if err != nil {
			runbook.Error = toPtrStr(err)
			runbookList.Items = append(runbookList.Items, runbook)
			return nil
		}
		if len(blobData) > maxTemplateSize {
			runbook.Error = toPtrStr(fmt.Errorf("max template size [%v KB] reached", maxTemplateSize/1000))
			runbookList.Items = append(runbookList.Items, runbook)
			return nil
		}
		t, err := runbooks.Parse(string(blobData))
		if err != nil {
			runbook.Error = toPtrStr(fmt.Errorf("template parse error: %v", err))
			runbookList.Items = append(runbookList.Items, runbook)
			return nil
		}
		runbook.Metadata = t.Attributes()
		runbookList.Items = append(runbookList.Items, runbook)
		return nil
	})
}

func listRunbookFilesByPathPrefix(pathPrefix string, config *runbooks.Config) (*openapi.RunbookList, error) {
	commit, err := runbooks.CloneRepositoryInMemory(config)
	if err != nil {
		return nil, err
	}
	runbookList := &openapi.RunbookList{
		Commit:        commit.Hash.String(),
		CommitAuthor:  commit.Author.String(),
		CommitMessage: commit.Message,
		Items:         []*openapi.Runbook{},
	}
	ctree, _ := commit.Tree()
	if ctree == nil {
		return runbookList, nil
	}
	return runbookList, ctree.Files().ForEach(func(f *object.File) error {
		if !runbooks.IsRunbookFile(f.Name) {
			return nil
		}
		if pathPrefix != "" && !strings.HasPrefix(f.Name, pathPrefix) {
			return nil
		}
		runbook := &openapi.Runbook{
			Name:           f.Name,
			Metadata:       map[string]any{},
			ConnectionList: nil,
			Error:          nil,
		}
		blobData, err := runbooks.ReadBlob(f)
		if err != nil {
			runbook.Error = toPtrStr(err)
			runbookList.Items = append(runbookList.Items, runbook)
			return nil
		}
		if len(blobData) > maxTemplateSize {
			runbook.Error = toPtrStr(fmt.Errorf("max template size [%v KB] reached", maxTemplateSize/1000))
			runbookList.Items = append(runbookList.Items, runbook)
			return nil
		}
		t, err := runbooks.Parse(string(blobData))
		if err != nil {
			runbook.Error = toPtrStr(fmt.Errorf("template parse error: %v", err))
			runbookList.Items = append(runbookList.Items, runbook)
			return nil
		}
		runbook.ConnectionList = nil
		runbook.Metadata = t.Attributes()
		runbookList.Items = append(runbookList.Items, runbook)
		return nil
	})
}

func toPtrStr(v any) *string {
	if v == nil || fmt.Sprintf("%v", v) == "" {
		return nil
	}
	val := fmt.Sprintf("%v", v)
	return &val
}<|MERGE_RESOLUTION|>--- conflicted
+++ resolved
@@ -90,18 +90,6 @@
 	}
 }
 
-<<<<<<< HEAD
-func slicesHasIntersection[T comparable](a, b []T) bool {
-	// Ensure 'a' is the smaller slice to optimize performance
-	if len(a) > len(b) {
-		a, b = b, a
-	}
-
-	return slices.ContainsFunc(a, func(x T) bool {
-		return slices.Contains(b, x)
-	})
-}
-
 func GetRunbooks(orgId string, config *runbooks.Config) (*object.Commit, error) {
 	commit, ok := getRunbookCache(orgId, config.GetNormalizedGitURL())
 
@@ -118,8 +106,6 @@
 	return commit, nil
 }
 
-=======
->>>>>>> 3f24470f
 func getRunbookConnections(runbookRules []models.RunbookRules, connectionList []string, runbookRepository, runbookName string, userGroups []string) []string {
 	// If no connections available, return empty list
 	if len(connectionList) == 0 {

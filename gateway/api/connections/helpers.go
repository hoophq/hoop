package apiconnections

import (
	"encoding/base64"
	"fmt"
	"slices"

	pb "github.com/runopsio/hoop/common/proto"
	"github.com/runopsio/hoop/gateway/pgrest"
	pgplugins "github.com/runopsio/hoop/gateway/pgrest/plugins"
	plugintypes "github.com/runopsio/hoop/gateway/transport/plugins/types"
)

func accessControlAllowed(ctx pgrest.Context) (func(connName string) bool, error) {
	p, err := pgplugins.New().FetchOne(ctx, plugintypes.PluginAccessControlName)
	if err != nil {
		return nil, err
	}
	if p == nil || ctx.IsAdmin() {
		return func(_ string) bool { return true }, nil
	}

	return func(connName string) bool {
		for _, c := range p.Connections {
			if c.Name == connName {
				for _, userGroup := range ctx.GetUserGroups() {
					if allow := slices.Contains(c.Config, userGroup); allow {
						return allow
					}
				}
				return false
			}
		}
		return false
	}, nil
}

func setConnectionDefaults(req *Connection) {
	if req.Secrets == nil {
		req.Secrets = map[string]any{}
	}
	var defaultCommand []string
	defaultEnvVars := map[string]any{}
	switch pb.ToConnectionType(req.Type, req.SubType) {
	case pb.ConnectionTypePostgres:
		defaultCommand = []string{"psql", "-v", "ON_ERROR_STOP=1", "-A", "-F\t", "-P", "pager=off", "-h", "$HOST", "-U", "$USER", "--port=$PORT", "$DB"}
	case pb.ConnectionTypeMySQL:
		defaultCommand = []string{"mysql", "-h$HOST", "-u$USER", "--port=$PORT", "-D$DB"}
	case pb.ConnectionTypeMSSQL:
		defaultEnvVars["envvar:INSECURE"] = base64.StdEncoding.EncodeToString([]byte(`false`))
		defaultCommand = []string{
			"sqlcmd", "--exit-on-error", "--trim-spaces", "-r",
			"-S$HOST:$PORT", "-U$USER", "-d$DB", "-i/dev/stdin"}
	case pb.ConnectionTypeMongoDB:
		defaultEnvVars["envvar:OPTIONS"] = base64.StdEncoding.EncodeToString([]byte(`tls=true`))
		defaultEnvVars["envvar:PORT"] = base64.StdEncoding.EncodeToString([]byte(`27017`))
<<<<<<< HEAD
		defaultCommand = []string{"mongo", "--quiet", "mongodb://$USER:$PASS@$HOST:$PORT/$DB?$OPTIONS"}
		// if connStr, ok := req.Secrets["CONNECTION_STRING"]; ok {
		// 	defaultEnvVars = nil
		// 	defaultCommand = []string{"mongo", "--quiet", fmt.Sprintf("%v", connStr)}
		// }
=======
		defaultCommand = []string{"mongo", "--quiet", "mongodb://$USER:$PASS@$HOST:$PORT/?$OPTIONS"}
		if connStr, ok := req.Secrets["envvar:CONNECTION_STRING"]; ok && connStr != nil {
			defaultEnvVars = nil
			defaultCommand = []string{"mongo", "--quiet", "$CONNECTION_STRING"}
		}
>>>>>>> 08fac1bd
	}

	if len(req.Command) == 0 {
		req.Command = defaultCommand
	}

	for key, val := range defaultEnvVars {
		if _, isset := req.Secrets[key]; !isset {
			req.Secrets[key] = val
		}
	}
}

func coerceToMapString(src map[string]any) map[string]string {
	dst := map[string]string{}
	for k, v := range src {
		dst[k] = fmt.Sprintf("%v", v)
	}
	return dst
}

func coerceToAnyMap(src map[string]string) map[string]any {
	dst := map[string]any{}
	for k, v := range src {
		dst[k] = v
	}
	return dst
}<|MERGE_RESOLUTION|>--- conflicted
+++ resolved
@@ -54,19 +54,11 @@
 	case pb.ConnectionTypeMongoDB:
 		defaultEnvVars["envvar:OPTIONS"] = base64.StdEncoding.EncodeToString([]byte(`tls=true`))
 		defaultEnvVars["envvar:PORT"] = base64.StdEncoding.EncodeToString([]byte(`27017`))
-<<<<<<< HEAD
-		defaultCommand = []string{"mongo", "--quiet", "mongodb://$USER:$PASS@$HOST:$PORT/$DB?$OPTIONS"}
-		// if connStr, ok := req.Secrets["CONNECTION_STRING"]; ok {
-		// 	defaultEnvVars = nil
-		// 	defaultCommand = []string{"mongo", "--quiet", fmt.Sprintf("%v", connStr)}
-		// }
-=======
 		defaultCommand = []string{"mongo", "--quiet", "mongodb://$USER:$PASS@$HOST:$PORT/?$OPTIONS"}
 		if connStr, ok := req.Secrets["envvar:CONNECTION_STRING"]; ok && connStr != nil {
 			defaultEnvVars = nil
 			defaultCommand = []string{"mongo", "--quiet", "$CONNECTION_STRING"}
 		}
->>>>>>> 08fac1bd
 	}
 
 	if len(req.Command) == 0 {

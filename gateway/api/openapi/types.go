--- conflicted
+++ resolved
@@ -1787,13 +1787,7 @@
 	Success bool `json:"success" example:"true"`
 }
 
-<<<<<<< HEAD
-type ConnectionPaginated struct {
-	// Unique ID of the resource
-	ID string `json:"id" readonly:"true" format:"uuid" example:"5364ec99-653b-41ba-8165-67236e894990"`
-=======
 type ResourceRoleRequest struct {
->>>>>>> 92829a49
 	// Name of the connection. This attribute is immutable when updating it
 	Name string `json:"name" binding:"required" example:"pgdemo"`
 	// Is the shell command that is going to be executed when interacting with this connection.
@@ -1816,7 +1810,74 @@
 	// * dynamodb - AWS DynamoDB experimental integration
 	// * cloudwatch - AWS CloudWatch experimental integration
 	SubType string `json:"subtype" example:"postgres"`
-<<<<<<< HEAD
+	// Secrets are environment variables that are going to be exposed
+	// in the runtime of the connection:
+	// * { envvar:[env-key]: [base64-val] } - Expose the value as environment variable
+	// * { filesystem:[env-key]: [base64-val] } - Expose the value as a temporary file path creating the value in the filesystem
+	//
+	// The value could also represent an integration with a external provider:
+	// * { envvar:[env-key]: _aws:[secret-name]:[secret-key] } - Obtain the value dynamically in the AWS secrets manager and expose as environment variable
+	// * { envvar:[env-key]: _envjson:[json-env-name]:[json-env-key] } - Obtain the value dynamically from a JSON env in the agent runtime. Example: MYENV={"KEY": "val"}
+	Secrets map[string]any `json:"secret"`
+	// The agent associated with this connection
+	AgentID string `json:"agent_id" format:"uuid" example:"1837453e-01fc-46f3-9e4c-dcf22d395393"`
+}
+
+type ResourceRequest struct {
+	// The resource name
+	Name string `json:"name" binding:"required" example:"my-resource"`
+	// The resource type
+	Type string `json:"type" binding:"required" example:"mysql"`
+	// The resource environment variables
+	EnvVars map[string]string `json:"env_vars" binding:"required"`
+	// The agent associated with this resource
+	AgentID string `json:"agent_id" binding:"required" format:"uuid" example:"1837453e-01fc-46f3-9e4c-dcf22d395393"`
+	// The roles associated with this resource
+	Roles []ResourceRoleRequest `json:"roles" binding:"required,dive"`
+}
+
+type ResourceResponse struct {
+	// The resource ID
+	ID string `json:"id" format:"uuid" readonly:"true" example:"15B5A2FD-0706-4A47-B1CF-B93CCFC5B3D7"`
+	// The resource name
+	Name string `json:"name" example:"my-resource"`
+	// The resource type
+	Type string `json:"type" example:"mysql"`
+	// The resource environment variables
+	EnvVars map[string]string `json:"env_vars"`
+	// The agent associated with this resource
+	AgentID string `json:"agent_id" binding:"required" format:"uuid" example:"1837453e-01fc-46f3-9e4c-dcf22d395393"`
+	// The time the resource was created
+	CreatedAt time.Time `json:"created_at" readonly:"true" example:"2024-07-25T15:56:35.317601Z"`
+	// The time the resource was updated
+	UpdatedAt time.Time `json:"updated_at" readonly:"true" example:"2024-07-25T15:56:35.317601Z"`
+}
+
+type ConnectionPaginated struct {
+	// Unique ID of the resource
+	ID string `json:"id" readonly:"true" format:"uuid" example:"5364ec99-653b-41ba-8165-67236e894990"`
+	// Name of the connection. This attribute is immutable when updating it
+	Name string `json:"name" binding:"required" example:"pgdemo"`
+	// Is the shell command that is going to be executed when interacting with this connection.
+	// This value is required if the connection is going to be used from the Webapp.
+	Command []string `json:"command" example:"/bin/bash"`
+	// Type represents the main type of the connection:
+	// * database - Database protocols
+	// * application - Custom applications
+	// * custom - Shell applications
+	Type string `json:"type" binding:"required" enums:"database,application,custom" example:"database"`
+	// Sub Type is the underline implementation of the connection:
+	// * postgres - Implements Postgres protocol
+	// * mysql - Implements MySQL protocol
+	// * mongodb - Implements MongoDB Wire Protocol
+	// * mssql - Implements Microsoft SQL Server Protocol
+	// * oracledb - Implements Oracle Database Protocol
+	// * tcp - Forwards a TCP connection
+	// * ssh - Forwards a SSH connection
+	// * httpproxy - Forwards a HTTP connection
+	// * dynamodb - AWS DynamoDB experimental integration
+	// * cloudwatch - AWS CloudWatch experimental integration
+	SubType string `json:"subtype" example:"postgres"`
 	// Status is a read only field that informs if the connection is available for interaction
 	// * online - The agent is connected and alive
 	// * offline - The agent is not connected
@@ -1842,47 +1903,4 @@
 	ManagedBy *string `json:"managed_by" readonly:"true" example:""`
 	// The jira issue templates ids associated to the connection
 	JiraIssueTemplateID string `json:"jira_issue_template_id" example:"B19BBA55-8646-4D94-A40A-C3AFE2F4BAFD"`
-=======
-	// Secrets are environment variables that are going to be exposed
-	// in the runtime of the connection:
-	// * { envvar:[env-key]: [base64-val] } - Expose the value as environment variable
-	// * { filesystem:[env-key]: [base64-val] } - Expose the value as a temporary file path creating the value in the filesystem
-	//
-	// The value could also represent an integration with a external provider:
-	// * { envvar:[env-key]: _aws:[secret-name]:[secret-key] } - Obtain the value dynamically in the AWS secrets manager and expose as environment variable
-	// * { envvar:[env-key]: _envjson:[json-env-name]:[json-env-key] } - Obtain the value dynamically from a JSON env in the agent runtime. Example: MYENV={"KEY": "val"}
-	Secrets map[string]any `json:"secret"`
-	// The agent associated with this connection
-	AgentID string `json:"agent_id" format:"uuid" example:"1837453e-01fc-46f3-9e4c-dcf22d395393"`
-}
-
-type ResourceRequest struct {
-	// The resource name
-	Name string `json:"name" binding:"required" example:"my-resource"`
-	// The resource type
-	Type string `json:"type" binding:"required" example:"mysql"`
-	// The resource environment variables
-	EnvVars map[string]string `json:"env_vars" binding:"required"`
-	// The agent associated with this resource
-	AgentID string `json:"agent_id" binding:"required" format:"uuid" example:"1837453e-01fc-46f3-9e4c-dcf22d395393"`
-	// The roles associated with this resource
-	Roles []ResourceRoleRequest `json:"roles" binding:"required,dive"`
-}
-
-type ResourceResponse struct {
-	// The resource ID
-	ID string `json:"id" format:"uuid" readonly:"true" example:"15B5A2FD-0706-4A47-B1CF-B93CCFC5B3D7"`
-	// The resource name
-	Name string `json:"name" example:"my-resource"`
-	// The resource type
-	Type string `json:"type" example:"mysql"`
-	// The resource environment variables
-	EnvVars map[string]string `json:"env_vars"`
-	// The agent associated with this resource
-	AgentID string `json:"agent_id" binding:"required" format:"uuid" example:"1837453e-01fc-46f3-9e4c-dcf22d395393"`
-	// The time the resource was created
-	CreatedAt time.Time `json:"created_at" readonly:"true" example:"2024-07-25T15:56:35.317601Z"`
-	// The time the resource was updated
-	UpdatedAt time.Time `json:"updated_at" readonly:"true" example:"2024-07-25T15:56:35.317601Z"`
->>>>>>> 92829a49
 }
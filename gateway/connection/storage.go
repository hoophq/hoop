package connection

import (
	"encoding/json"
	"errors"
	"fmt"
	"strings"

	"github.com/google/uuid"
	"github.com/runopsio/hoop/common/log"
	"github.com/runopsio/hoop/gateway/pgrest"
	pgconnections "github.com/runopsio/hoop/gateway/pgrest/connections"
	st "github.com/runopsio/hoop/gateway/storage"
	"github.com/runopsio/hoop/gateway/user"
	"olympos.io/encoding/edn"
)

type (
	Storage struct {
		*st.Storage
	}

	xtdb struct {
		Id             string         `edn:"xt/id"`
		OrgId          string         `edn:"connection/org"`
		Name           string         `edn:"connection/name"`
		IconName       string         `edn:"connection/icon-name"`
		Command        []string       `edn:"connection/command"`
		Type           Type           `edn:"connection/type"`
		SecretProvider SecretProvider `edn:"connection/secret-provider"`
		SecretId       string         `edn:"connection/secret"`
		CreatedById    string         `edn:"connection/created-by"`
		AgentId        string         `edn:"connection/agent"`
	}
)

var errNotFound = errors.New("not found")

func (s *Storage) Persist(context *user.Context, c *Connection) (int64, error) {
	if pgrest.Rollout {
		envs := map[string]string{}
		for key, val := range c.Secret {
			envs[key] = fmt.Sprintf("%v", val)
		}
		return 0, pgconnections.New().Create(context, pgrest.Connection{
			ID:            c.Id,
			OrgID:         context.Org.Id,
			AgentID:       c.AgentId,
			LegacyAgentID: c.AgentId,
			Name:          c.Name,
			Command:       c.Command,
			Type:          string(c.Type),
			Envs:          envs,
		})
	}
	secretId := uuid.New().String()

	conn := xtdb{
		Id:             c.Id,
		OrgId:          context.Org.Id,
		Name:           c.Name,
		IconName:       c.IconName,
		Command:        c.Command,
		Type:           c.Type,
		SecretProvider: c.SecretProvider,
		SecretId:       secretId,
		CreatedById:    context.User.Id,
		AgentId:        c.AgentId,
	}

	connectionPayload := st.EntityToMap(&conn)
	secretPayload := buildSecretMap(c.Secret, secretId)

	entities := []map[string]any{secretPayload, connectionPayload}
	txId, err := s.PersistEntities(entities)
	if err != nil {
		return 0, err
	}

	return txId, nil
}

func (s *Storage) Evict(ctx *user.Context, connectionName string) error {
	if pgrest.Rollout {
		return pgconnections.New().Delete(ctx, connectionName)
	}
	pluginQuery := fmt.Sprintf(`{:query {
		:find [xtid connid]
		:in [orgid name]
		:where [
            [?p :connection/name name]
            [?p :connection/org orgid]
            [?p :xt/id connid]
            [?c :plugin-connection/id connid]
            [?c :xt/id xtid]]}
	:in-args [%q %q]}`, ctx.Org.Id, connectionName)
	data, err := s.QueryRaw([]byte(pluginQuery))
	if err != nil {
		return fmt.Errorf("failed fetching connection plugin, err=%v", err)
	}
	var ednResp [][]string
	if err := edn.Unmarshal(data, &ednResp); err != nil {
		return fmt.Errorf("failed decoding result, err=%v", err)
	}

	var evictList []string
	var connID string
	for _, objList := range ednResp {
		if len(objList) != 2 {
			return fmt.Errorf("wrong response structure, want=2, got=%v", len(objList))
		}
		// plugin-connection xt/id's
		evictList = append(evictList, objList[0])
		if connID == "" {
			connID = objList[1]
		}
	}
	if len(evictList) == 0 {
		// the connection may still exists but there isn't any
		// plugin active. It's safe to evict the connection
		conn, err := s.FindOne(ctx, connectionName)
		if err != nil {
			return err
		}
		if conn == nil {
			return errNotFound
		}
		connID = conn.Id
	}
	// delete the connection last
	evictList = append(evictList, connID)
	tx, err := s.SubmitEvictTx(evictList...)
	if err != nil {
		return err
	}
	log.Infof("org=%v, user=%v, tx=%v, evicted connection %s",
		ctx.Org.Id, ctx.User.Email, fmt.Sprintf("%v", tx.TxID), connectionName)
	return nil
}

func (s *Storage) FindAll(context *user.Context) ([]BaseConnection, error) {
	if pgrest.Rollout {
		items, err := pgconnections.New().FetchAll(context)
		if err != nil {
			return nil, err
		}
		var connections []BaseConnection
		for _, c := range items {
			if c.LegacyAgentID != "" {
				c.AgentID = c.LegacyAgentID
			}
			connections = append(connections, BaseConnection{
				c.ID, c.Name, "", c.Command, Type(c.Type), c.AgentID, DBSecretProvider,
			})
		}
		return connections, nil
	}

	var payload = `{:query {
		:find [(pull ?connection [*])] 
		:in [org]
		:where [[?connection :connection/org org]]}
		:in-args ["` + context.Org.Id + `"]}`

	b, err := s.Query([]byte(payload))
	if err != nil {
		return nil, err
	}

	var connections []BaseConnection
	if err := edn.Unmarshal(b, &connections); err != nil {
		return nil, err
	}

	return connections, nil
}

<<<<<<< HEAD
func (s *Storage) FindOne(context *user.Context, name string) (*Connection, error) {
	if pgrest.Rollout {
		conn, err := pgconnections.New().FetchOne(context, name)
		if err != nil {
			return nil, err
		}
		if conn == nil {
			return nil, nil
		}
		secrets := Secret{}
		for key, val := range conn.Envs {
			secrets[key] = val
		}
		return &Connection{
			BaseConnection: BaseConnection{
				Id:             conn.ID,
				Name:           conn.Name,
				IconName:       "",
				Command:        conn.Command,
				Type:           Type(conn.Type),
				AgentId:        conn.AgentID,
				SecretProvider: DBSecretProvider},
			Secret: secrets,
		}, nil
	}

	var payload = `{:query {
		:find [(pull ?connection [*])] 
		:in [name org]
		:where [[?connection :connection/name name]
                [?connection :connection/org org]]}
		:in-args ["` + name + `" "` + context.Org.Id + `"]}`
=======
func (s *Storage) FindOne(context *user.Context, nameOrID string) (*Connection, error) {
	connectionID, connectionName := "", nameOrID
	if _, err := uuid.Parse(nameOrID); err == nil {
		connectionID = nameOrID
		connectionName = ""
	}
	var payload = fmt.Sprintf(`{:query {
		:find [(pull ?c [*])]
		:in [org-id connection-name connection-id]
		:where [[?c :connection/org org]
				(or [?c :connection/name connection-name]
					[?c :xt/id connection-id])]}
		:in-args [%q %q %q]}`, context.Org.Id, connectionName, connectionID)
>>>>>>> b3e66513

	b, err := s.Query([]byte(payload))
	if err != nil {
		return nil, err
	}

	var connections []xtdb
	if err := edn.Unmarshal(b, &connections); err != nil {
		return nil, err
	}

	if len(connections) == 0 {
		return nil, nil
	}

	conn := connections[0]
	secret, err := s.getSecret(conn.SecretId)
	if err != nil {
		return nil, err
	}
	return &Connection{
		BaseConnection: BaseConnection{
			Id:             conn.Id,
			Name:           conn.Name,
			IconName:       conn.IconName,
			Command:        conn.Command,
			Type:           conn.Type,
			SecretProvider: conn.SecretProvider,
			AgentId:        conn.AgentId,
		},
		Secret: secret,
	}, nil
}

func (s *Storage) getSecret(secretId string) (Secret, error) {
	var payload = `{:query {
		:find [(pull ?secret [*])]
		:in [id]
		:where [[?secret :xt/id id]]}
		:in-args ["` + secretId + `"]}`

	b, err := s.QueryAsJson([]byte(payload))
	if err != nil {
		return nil, err
	}

	var secrets []Secret
	if err := json.Unmarshal(b, &secrets); err != nil {
		return nil, err
	}

	if len(secrets) == 0 {
		return make(map[string]any), nil
	}

	sanitizedSecrets := removeSecretsPrefix(secrets[0])

	return sanitizedSecrets, nil
}

func buildSecretMap(secrets map[string]any, xtId string) map[string]any {
	secretPayload := map[string]any{
		"xt/id": xtId,
	}

	for key, value := range secrets {
		secretPayload[fmt.Sprintf("secret/%s", key)] = value
	}

	return secretPayload
}

func removeSecretsPrefix(secret map[string]any) map[string]any {
	n := make(map[string]any)
	for k, v := range secret {
		if strings.HasPrefix(k, "xt/id") {
			continue
		}
		n[k[7:]] = v
	}
	return n
}<|MERGE_RESOLUTION|>--- conflicted
+++ resolved
@@ -175,10 +175,9 @@
 	return connections, nil
 }
 
-<<<<<<< HEAD
-func (s *Storage) FindOne(context *user.Context, name string) (*Connection, error) {
-	if pgrest.Rollout {
-		conn, err := pgconnections.New().FetchOne(context, name)
+func (s *Storage) FindOne(context *user.Context, nameOrID string) (*Connection, error) {
+	if pgrest.Rollout {
+		conn, err := pgconnections.New().FetchOneByNameOrID(context, nameOrID)
 		if err != nil {
 			return nil, err
 		}
@@ -201,15 +200,6 @@
 			Secret: secrets,
 		}, nil
 	}
-
-	var payload = `{:query {
-		:find [(pull ?connection [*])] 
-		:in [name org]
-		:where [[?connection :connection/name name]
-                [?connection :connection/org org]]}
-		:in-args ["` + name + `" "` + context.Org.Id + `"]}`
-=======
-func (s *Storage) FindOne(context *user.Context, nameOrID string) (*Connection, error) {
 	connectionID, connectionName := "", nameOrID
 	if _, err := uuid.Parse(nameOrID); err == nil {
 		connectionID = nameOrID
@@ -222,7 +212,6 @@
 				(or [?c :connection/name connection-name]
 					[?c :xt/id connection-id])]}
 		:in-args [%q %q %q]}`, context.Org.Id, connectionName, connectionID)
->>>>>>> b3e66513
 
 	b, err := s.Query([]byte(payload))
 	if err != nil {

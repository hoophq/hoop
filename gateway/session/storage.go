--- conflicted
+++ resolved
@@ -2,15 +2,10 @@
 
 import (
 	"fmt"
-<<<<<<< HEAD
-	"log"
+	"github.com/runopsio/hoop/common/log"
 	"sort"
-=======
->>>>>>> 74e26c3c
 	"strings"
 	"time"
-
-	"github.com/runopsio/hoop/common/log"
 
 	"github.com/runopsio/hoop/gateway/plugin"
 

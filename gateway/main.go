package gateway

import (
	"fmt"
	pluginsaudit "github.com/runopsio/hoop/gateway/transport/plugins/audit"
	pluginsreview "github.com/runopsio/hoop/gateway/transport/plugins/review"
	"os"

	"github.com/runopsio/hoop/gateway/plugin"
	"github.com/runopsio/hoop/gateway/security"
	"github.com/runopsio/hoop/gateway/security/idp"
	"github.com/runopsio/hoop/gateway/session"

	pb "github.com/runopsio/hoop/common/proto"
	"github.com/runopsio/hoop/common/version"
	"github.com/runopsio/hoop/gateway/agent"
	"github.com/runopsio/hoop/gateway/api"
	"github.com/runopsio/hoop/gateway/client"
	"github.com/runopsio/hoop/gateway/connection"
	xtdb "github.com/runopsio/hoop/gateway/storage"
	"github.com/runopsio/hoop/gateway/transport"
	"github.com/runopsio/hoop/gateway/user"
)

func Run() {
	fmt.Println(string(version.JSON()))
	s := &xtdb.Storage{}
	if err := s.Connect(); err != nil {
		panic(err)
	}

<<<<<<< HEAD
	transport.AllPlugins = []transport.EnabledPlugin{
		pluginsaudit.New(),
		pluginsreview.New(),
	}
=======
	transport.LoadPlugins()
>>>>>>> 0916d215

	profile := os.Getenv("PROFILE")
	idProvider := idp.NewProvider(profile)

	agentService := agent.Service{Storage: &agent.Storage{Storage: s}}
	pluginService := plugin.Service{Storage: &plugin.Storage{Storage: s}}
	connectionService := connection.Service{PluginService: &pluginService, Storage: &connection.Storage{Storage: s}}
	userService := user.Service{Storage: &user.Storage{Storage: s}}
	clientService := client.Service{Storage: &client.Storage{Storage: s}}
	sessionService := session.Service{Storage: &session.Storage{Storage: s}}
	securityService := security.Service{
		Storage:     &security.Storage{Storage: s},
		Provider:    idProvider,
		UserService: &userService}

	a := &api.Api{
		AgentHandler:      agent.Handler{Service: &agentService},
		ConnectionHandler: connection.Handler{Service: &connectionService},
		UserHandler:       user.Handler{Service: &userService},
		PluginHandler:     plugin.Handler{Service: &pluginService},
		SessionHandler:    session.Handler{Service: &sessionService},
		SecurityHandler:   security.Handler{Service: &securityService},
		IDProvider:        idProvider,
		Profile:           profile,
	}

	g := &transport.Server{
		AgentService:         agentService,
		ConnectionService:    connectionService,
		UserService:          userService,
		ClientService:        clientService,
		PluginService:        pluginService,
		SessionService:       sessionService,
		IDProvider:           idProvider,
		Profile:              profile,
		GcpDLPRawCredentials: os.Getenv("GOOGLE_APPLICATION_CREDENTIALS_JSON"),
	}

	if profile == pb.DevProfile {
		if err := a.CreateTrialEntities(); err != nil {
			panic(err)
		}
	}

	fmt.Printf("Running with PROFILE [%s]\n", profile)

	go g.StartRPCServer()
	a.StartAPI()
}<|MERGE_RESOLUTION|>--- conflicted
+++ resolved
@@ -2,8 +2,6 @@
 
 import (
 	"fmt"
-	pluginsaudit "github.com/runopsio/hoop/gateway/transport/plugins/audit"
-	pluginsreview "github.com/runopsio/hoop/gateway/transport/plugins/review"
 	"os"
 
 	"github.com/runopsio/hoop/gateway/plugin"
@@ -29,14 +27,7 @@
 		panic(err)
 	}
 
-<<<<<<< HEAD
-	transport.AllPlugins = []transport.EnabledPlugin{
-		pluginsaudit.New(),
-		pluginsreview.New(),
-	}
-=======
 	transport.LoadPlugins()
->>>>>>> 0916d215
 
 	profile := os.Getenv("PROFILE")
 	idProvider := idp.NewProvider(profile)

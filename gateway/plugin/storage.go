package plugin

import (
	st "github.com/runopsio/hoop/gateway/storage"
	"github.com/runopsio/hoop/gateway/user"
	"olympos.io/encoding/edn"
)

type (
	Storage struct {
		*st.Storage
	}

	xtdbList struct {
		Plugin
		Connections []xtdbListConnection `edn:"plugin/connection-ids"`
	}

	xtdbListConnection struct {
		Conn xtdbListConnectionName `edn:"plugin-connection/id"`
	}

	xtdbListConnectionName struct {
		Name string `edn:"connection/name"`
	}

	xtdbPlugin struct {
		Plugin
		XtdbConnection []xtdbConnection `edn:"plugin/connection-ids"`
	}

	xtdbConnection struct {
		Connection
		ConnectionName xtdbConnectionName       `edn:"plugin-connection/id"`
		Groups         map[edn.Keyword][]string `edn:"plugin-connection/groups"`
	}

	xtdbConnectionName struct {
		Name string `edn:"connection/name"`
	}
)

func (s *Storage) Persist(context *user.Context, plugin *Plugin) (int64, error) {
	plugin.OrgId = context.Org.Id
	plugin.InstalledById = context.User.Id

	payloads := make([]map[string]any, 0)
	payloads = append(payloads, st.EntityToMap(plugin))

	for _, c := range plugin.Connections {
		payloads = append(payloads, st.EntityToMap(&c))
	}

	txId, err := s.PersistEntities(payloads)
	if err != nil {
		return 0, err
	}

	return txId, nil
}

func (s *Storage) FindAll(context *user.Context) ([]ListPlugin, error) {
	var payload = `{:query {
		:find [(pull ?plugin [* {:plugin/connection-ids [{:plugin-connection/id [:connection/name]}]}])] 
		:in [org]
		:where [[?plugin :plugin/org org]]}
		:in-args ["` + context.Org.Id + `"]}`

	b, err := s.Query([]byte(payload))
	if err != nil {
		return nil, err
	}

	var xtdbPlugins []xtdbList
	if err := edn.Unmarshal(b, &xtdbPlugins); err != nil {
		return nil, err
	}

	plugins := make([]ListPlugin, 0)
	for _, p := range xtdbPlugins {
		connections := make([]string, 0)
		for _, c := range p.Connections {
			connections = append(connections, c.Conn.Name)
		}

		plugins = append(plugins, ListPlugin{
			Plugin: Plugin{
				Id:   p.Id,
				Name: p.Name,
			},
			Connections: connections,
		})
	}

	return plugins, nil
}

func (s *Storage) FindOne(context *user.Context, name string) (*Plugin, error) {
	var payload = `{:query {
<<<<<<< HEAD
		:find [(pull ?plugin [* {:plugin/connection-ids [* {:plugin-connection/id [*]}]}])] 
		:where [[?plugin :plugin/name "` + name + `"]
                [?plugin :plugin/org "` + context.Org.Id + `"]]}}`
=======
		:find [(pull ?plugin [* {:plugin/connection-ids [*]}])] 
		:in [name org]
		:where [[?plugin :plugin/name name]
                [?plugin :plugin/org org]]}
		:in-args ["` + name + `" "` + context.Org.Id + `"]}`
>>>>>>> b5fb582d

	b, err := s.Query([]byte(payload))
	if err != nil {
		return nil, err
	}

	var plugins []xtdbPlugin
	if err := edn.Unmarshal(b, &plugins); err != nil {
		return nil, err
	}

	if len(plugins) == 0 {
		return nil, nil
	}

	xtdbPlugin := plugins[0]

	connections := make([]Connection, 0)
	for _, c := range xtdbPlugin.XtdbConnection {
		connections = append(connections, Connection{
			Id:           c.Id,
			ConnectionId: c.ConnectionId,
			Name:         c.ConnectionName.Name,
			Config:       c.Config,
			Groups:       sanitizeEdnGroups(c.Groups),
		})
	}

	plugin := &Plugin{
		Id:             xtdbPlugin.Id,
		OrgId:          xtdbPlugin.OrgId,
		Name:           xtdbPlugin.Name,
		Connections:    connections,
		ConnectionsIDs: xtdbPlugin.ConnectionsIDs,
		InstalledById:  xtdbPlugin.InstalledById,
	}

	return plugin, nil
}

func sanitizeEdnGroups(groups map[edn.Keyword][]string) map[string][]string {
	strGroups := make(map[string][]string)
	for k, v := range groups {
		strGroups[removeKeyword(k)] = v
	}
	return strGroups
}

func removeKeyword(keyword edn.Keyword) string {
	s := keyword.String()
	return s[1:]
}<|MERGE_RESOLUTION|>--- conflicted
+++ resolved
@@ -31,12 +31,7 @@
 
 	xtdbConnection struct {
 		Connection
-		ConnectionName xtdbConnectionName       `edn:"plugin-connection/id"`
-		Groups         map[edn.Keyword][]string `edn:"plugin-connection/groups"`
-	}
-
-	xtdbConnectionName struct {
-		Name string `edn:"connection/name"`
+		Groups map[edn.Keyword][]string `edn:"plugin-connection/groups"`
 	}
 )
 
@@ -44,7 +39,7 @@
 	plugin.OrgId = context.Org.Id
 	plugin.InstalledById = context.User.Id
 
-	payloads := make([]map[string]any, 0)
+	payloads := make([]map[string]interface{}, 0)
 	payloads = append(payloads, st.EntityToMap(plugin))
 
 	for _, c := range plugin.Connections {
@@ -62,9 +57,8 @@
 func (s *Storage) FindAll(context *user.Context) ([]ListPlugin, error) {
 	var payload = `{:query {
 		:find [(pull ?plugin [* {:plugin/connection-ids [{:plugin-connection/id [:connection/name]}]}])] 
-		:in [org]
-		:where [[?plugin :plugin/org org]]}
-		:in-args ["` + context.Org.Id + `"]}`
+		:where [[?plugin :plugin/org "` +
+		context.Org.Id + `"]]}}`
 
 	b, err := s.Query([]byte(payload))
 	if err != nil {
@@ -97,17 +91,9 @@
 
 func (s *Storage) FindOne(context *user.Context, name string) (*Plugin, error) {
 	var payload = `{:query {
-<<<<<<< HEAD
-		:find [(pull ?plugin [* {:plugin/connection-ids [* {:plugin-connection/id [*]}]}])] 
+		:find [(pull ?plugin [* {:plugin/connection-ids [*]}])] 
 		:where [[?plugin :plugin/name "` + name + `"]
                 [?plugin :plugin/org "` + context.Org.Id + `"]]}}`
-=======
-		:find [(pull ?plugin [* {:plugin/connection-ids [*]}])] 
-		:in [name org]
-		:where [[?plugin :plugin/name name]
-                [?plugin :plugin/org org]]}
-		:in-args ["` + name + `" "` + context.Org.Id + `"]}`
->>>>>>> b5fb582d
 
 	b, err := s.Query([]byte(payload))
 	if err != nil {
@@ -130,7 +116,7 @@
 		connections = append(connections, Connection{
 			Id:           c.Id,
 			ConnectionId: c.ConnectionId,
-			Name:         c.ConnectionName.Name,
+			Name:         c.Name,
 			Config:       c.Config,
 			Groups:       sanitizeEdnGroups(c.Groups),
 		})

--- conflicted
+++ resolved
@@ -35,7 +35,9 @@
 )
 
 const (
-	listenAddr = "0.0.0.0:8010"
+	agentOrigin  = "agent"
+	clientOrigin = "client"
+	listenAddr   = "0.0.0.0:8010"
 )
 
 func (s *Server) StartRPCServer() {
@@ -78,7 +80,6 @@
 			return status.Errorf(codes.Unauthenticated, "invalid authentication")
 		}
 
-<<<<<<< HEAD
 		tokenValue := t[0]
 		tokenParts := strings.Split(tokenValue, " ")
 		if len(tokenParts) != 2 || tokenParts[0] != "Bearer" || tokenParts[1] == "" {
@@ -89,10 +90,6 @@
 	}
 
 	if origin == pb.ConnectionOriginAgent {
-=======
-	token := tokenParts[1]
-	if strings.HasPrefix(token, "x-agt") {
->>>>>>> b1c70a17
 		return s.subscribeAgent(stream, token)
 	}
 	return s.subscribeClient(stream, token)

--- conflicted
+++ resolved
@@ -4,10 +4,7 @@
 	"fmt"
 	"github.com/runopsio/hoop/gateway/plugin"
 	pluginsaudit "github.com/runopsio/hoop/gateway/transport/plugins/audit"
-<<<<<<< HEAD
-=======
 	pluginsreview "github.com/runopsio/hoop/gateway/transport/plugins/review"
->>>>>>> 0916d215
 	"github.com/runopsio/hoop/gateway/user"
 	"io"
 	"log"
@@ -34,19 +31,11 @@
 	}
 
 	pluginConfig struct {
-<<<<<<< HEAD
-		EnabledPlugin
-		config []string
-	}
-
-	EnabledPlugin interface {
-=======
 		Plugin
 		config []string
 	}
 
 	Plugin interface {
->>>>>>> 0916d215
 		Name() string
 		OnStartup(config plugin.Config) error
 		OnConnect(p plugin.Config) error
@@ -55,11 +44,7 @@
 	}
 )
 
-<<<<<<< HEAD
-var AllPlugins []EnabledPlugin
-=======
 var allPlugins []Plugin
->>>>>>> 0916d215
 
 var cc = connectedClients{
 	clients:     make(map[string]pb.Transport_ConnectServer),
@@ -68,8 +53,6 @@
 	mu:          sync.Mutex{},
 }
 
-<<<<<<< HEAD
-=======
 func LoadPlugins() {
 	allPlugins = []Plugin{
 		pluginsaudit.New(),
@@ -77,7 +60,6 @@
 	}
 }
 
->>>>>>> 0916d215
 func bindClient(sessionID string,
 	stream pb.Transport_ConnectServer,
 	connection *connection.Connection,
@@ -163,21 +145,13 @@
 		ParamsData:     make(map[string]any),
 	}
 
-<<<<<<< HEAD
-	enabledPlugins, err := s.loadConnectPlugins(context, pConfig)
-=======
 	plugins, err := s.loadConnectPlugins(context, pConfig)
->>>>>>> 0916d215
 	if err != nil {
 		return status.Errorf(codes.FailedPrecondition, err.Error())
 	}
 
 	s.ClientService.Persist(c)
-<<<<<<< HEAD
-	bindClient(c.SessionID, stream, conn, enabledPlugins)
-=======
 	bindClient(c.SessionID, stream, conn, plugins)
->>>>>>> 0916d215
 
 	s.clientGracefulShutdown(c)
 
@@ -327,11 +301,7 @@
 
 func (s *Server) loadConnectPlugins(ctx *user.Context, config plugin.Config) ([]pluginConfig, error) {
 	pluginsConfig := make([]pluginConfig, 0)
-<<<<<<< HEAD
-	for _, p := range AllPlugins {
-=======
 	for _, p := range allPlugins {
->>>>>>> 0916d215
 		p1, err := s.PluginService.FindOne(ctx, p.Name())
 		if err != nil {
 			log.Printf("failed retrieving plugin %q, err=%v", p.Name(), err)
@@ -357,13 +327,8 @@
 				}
 				cfg = removeDuplicates(cfg)
 				ep := pluginConfig{
-<<<<<<< HEAD
-					EnabledPlugin: p,
-					config:        cfg,
-=======
 					Plugin: p,
 					config: cfg,
->>>>>>> 0916d215
 				}
 
 				if err := p.OnStartup(config); err != nil {

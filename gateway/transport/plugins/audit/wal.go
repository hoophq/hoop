package audit

import (
	"bytes"
	"encoding/binary"
	"encoding/json"
	"fmt"
<<<<<<< HEAD
=======
	"os"
	"sync"
	"time"

	"github.com/runopsio/hoop/common/log"
>>>>>>> 74e26c3c
	pb "github.com/runopsio/hoop/common/proto"
	"github.com/runopsio/hoop/gateway/plugin"
	"github.com/runopsio/hoop/gateway/session"
	"github.com/tidwall/wal"
	"log"
	"os"
	"sync"
	"time"
)

const walFolderTmpl string = `%s/%s-%s-wal`

type (
	walHeader struct {
		OrgID          string     `json:"org_id"`
		SessionID      string     `json:"session_id"`
		UserID         string     `json:"user_id"`
		UserName       string     `json:"user_name"`
		UserEmail      string     `json:"user_email"`
		ConnectionName string     `json:"connection_name"`
		ConnectionType string     `json:"connection_type"`
		Verb           string     `json:"verb"`
		StartDate      *time.Time `json:"start_date"`
	}
	walFooter struct {
		CommitError string     `json:"commit_error"`
		EndDate     *time.Time `json:"end_date"`
	}
	walLogRWMutex struct {
		log        *wal.Log
		mu         sync.RWMutex
		folderName string
	}
)

func (w *walHeader) validate() error {
	if w.OrgID == "" || w.SessionID == "" ||
		w.ConnectionType == "" || w.ConnectionName == "" ||
		w.StartDate == nil {
		return fmt.Errorf(`missing required values for wal session`)
	}
	return nil
}

func encodeWalHeader(w *walHeader) ([]byte, error) {
	if err := w.validate(); err != nil {
		return nil, err
	}
	return json.Marshal(w)
}

func decodeWalHeader(data []byte) (*walHeader, error) {
	var ws walHeader
	if err := json.Unmarshal(data, &ws); err != nil {
		return nil, err
	}
	return &ws, ws.validate()
}

func addEventStreamHeader(d time.Time, eventType byte, dlpCount int64) []byte {
	result := append([]byte(d.Format(time.RFC3339Nano)), '\000', eventType, '\000')
	result = append(result, intToByteArray(dlpCount)...) // int64 uses a fixed 8 bytes
	return append(result, '\000')
}

func parseEventStream(eventStream []byte) (session.EventStream, int, int64, error) {
	position := bytes.IndexByte(eventStream, '\000')
	if position == -1 {
		return nil, -1, 0, fmt.Errorf("event stream in wrong format [event-time]")
	}
	eventTimeBytes := eventStream[:position]
	eventTime, err := time.Parse(time.RFC3339Nano, string(eventTimeBytes))
	if err != nil {
		return nil, -1, 0, fmt.Errorf("failed parsing event time, err=%v", err)
	}
	position += 2
	if len(eventStream) <= position {
		return nil, -1, 0, fmt.Errorf("event stream in wrong format [event-type]")
	}
	eventType := eventStream[position-1]

	// dlp counter uses 8-byte (int64)
	position += 9
	if len(eventStream) <= position {
		return nil, -1, 0, fmt.Errorf("event stream in wrong format [event-type]")
	}
	dlpCounter := byteArrayToInt(eventStream[position-8 : position])

	eventStreamLength := len(eventStream[position:])
	return session.EventStream{eventTime, eventType, eventStream[position:]},
		eventStreamLength, dlpCounter, nil
}

func (p *auditPlugin) writeOnConnect(config plugin.Config) error {
	walFolder := fmt.Sprintf(walFolderTmpl, plugin.AuditPath, config.Org, config.SessionId)
	walog, err := wal.Open(walFolder, wal.DefaultOptions)
	if err != nil {
		return fmt.Errorf("failed opening wal file, err=%v", err)
	}
	walHeader, err := encodeWalHeader(&walHeader{
		OrgID:          config.Org,
		SessionID:      config.SessionId,
		UserID:         config.UserID,
		UserName:       config.UserName,
		UserEmail:      config.UserEmail,
		ConnectionName: config.ConnectionName,
		ConnectionType: config.ConnectionType,
		Verb:           config.Verb,
		StartDate:      func() *time.Time { d := time.Now().UTC(); return &d }(),
	})
	if err != nil {
		return fmt.Errorf("failed creating wal header object, err=%v", err)
	}
	if err := walog.Write(1, walHeader); err != nil {
		return fmt.Errorf("failed writing header to wal, err=%v", err)
	}
	p.walSessionStore.Set(config.SessionId, &walLogRWMutex{walog, sync.RWMutex{}, walFolder})
	return nil
}

func (p *auditPlugin) writeOnReceive(sessionID string, eventType byte, dlpCount int64, event []byte) error {
	walLogObj := p.walSessionStore.Get(sessionID)
	walogm, ok := walLogObj.(*walLogRWMutex)
	if !ok {
		return fmt.Errorf("failed obtaining wallog, obj=%v", walLogObj)
	}
	walogm.mu.Lock()
	defer walogm.mu.Unlock()
	lastIndex, err := walogm.log.LastIndex()
	if err != nil || lastIndex == 0 {
		return fmt.Errorf("failed retrieving wal file content, lastindex=%v, err=%v", lastIndex, err)
	}
	eventHeader := addEventStreamHeader(time.Now().UTC(), eventType, dlpCount)
	if err := walogm.log.Write(lastIndex+1, append(eventHeader, event...)); err != nil {
		return fmt.Errorf("failed writing into wal file, position=%v, err=%v", lastIndex+1, err)
	}
	return nil
}

func (p *auditPlugin) writeOnClose(sessionID string) error {
	walLogObj := p.walSessionStore.Get(sessionID)
	walogm, ok := walLogObj.(*walLogRWMutex)
	if !ok {
		return nil
	}
	walogm.mu.Lock()
	defer func() {
		p.walSessionStore.Del(sessionID)
		_ = walogm.log.Close()
		walogm.mu.Unlock()
	}()
	walHeaderData, err := walogm.log.Read(1)
	if err != nil {
		return fmt.Errorf("failed obtaining header from wal, err=%v", err)
	}
	wh, err := decodeWalHeader(walHeaderData)
	if err != nil {
		return fmt.Errorf("failed decoding wal header object, err=%v", err)
	}
	if wh.SessionID != sessionID {
		return fmt.Errorf("mismatch wal header session id, session=%v, session-header=%v",
			sessionID, wh.SessionID)
	}
	idx := uint64(2)
	var eventStreamList []session.EventStream
	eventSize := int64(0)
	dlpCounter := int64(0)
	for {
		eventStreamBytes, err := walogm.log.Read(idx)
		if err != nil && err != wal.ErrNotFound {
			return fmt.Errorf("failed reading full session data err=%v", err)
		}
		// truncate when event is greater than 5000 bytes for tcp type
		// it avoids auditing blob content for TCP (files, images, etc)
		eventStreamBytes = p.truncateTCPEventStream(eventStreamBytes, wh.ConnectionType)
		if err == wal.ErrNotFound {
			break
		}
		eventStream, size, dlpCount, err := parseEventStream(eventStreamBytes)
		if err != nil {
			return err
		}
		eventStreamList = append(eventStreamList, eventStream)
		eventSize += int64(size)
		dlpCounter += dlpCount
		idx++
	}
	endDate := time.Now().UTC()
	err = p.storageWriter.Write(plugin.Config{
		Org:            wh.OrgID,
		SessionId:      wh.SessionID,
		UserID:         wh.UserID,
		UserName:       wh.UserName,
		UserEmail:      wh.UserEmail,
		ConnectionName: wh.ConnectionName,
		ConnectionType: wh.ConnectionType,
		Verb:           wh.Verb,
		ParamsData: map[string]any{
			"event_stream": eventStreamList,
			"event_size":   eventSize,
			"start_date":   wh.StartDate,
			"end_time":     &endDate,
			"dlp_count":    dlpCounter,
		},
	})
	if err != nil {
		walFooterBytes, _ := json.Marshal(&walFooter{
			CommitError: err.Error(),
			EndDate:     &endDate,
		})
		if err := walogm.log.Write(idx, walFooterBytes); err != nil {
			log.Printf("failed writing wal footer, err=%v", err)
		}
	} else {
		if err := os.RemoveAll(walogm.folderName); err != nil {
			log.Printf("failed removing wal file %q, err=%v", walogm.folderName, err)
		}
	}
	return err
}

func (p *auditPlugin) truncateTCPEventStream(eventStream []byte, connType string) []byte {
	if len(eventStream) > 5000 && connType == pb.ConnectionTypeTCP {
		return eventStream[0:5000]
	}
	return eventStream
}

func intToByteArray(i int64) []byte {
	var b [8]byte
	s := b[:]
	binary.BigEndian.PutUint64(s, uint64(i))
	return s
}

func byteArrayToInt(b []byte) int64 {
	return int64(binary.BigEndian.Uint64(b))
}<|MERGE_RESOLUTION|>--- conflicted
+++ resolved
@@ -5,22 +5,15 @@
 	"encoding/binary"
 	"encoding/json"
 	"fmt"
-<<<<<<< HEAD
-=======
-	"os"
-	"sync"
-	"time"
-
-	"github.com/runopsio/hoop/common/log"
->>>>>>> 74e26c3c
 	pb "github.com/runopsio/hoop/common/proto"
 	"github.com/runopsio/hoop/gateway/plugin"
 	"github.com/runopsio/hoop/gateway/session"
 	"github.com/tidwall/wal"
-	"log"
 	"os"
 	"sync"
 	"time"
+
+	"github.com/runopsio/hoop/common/log"
 )
 
 const walFolderTmpl string = `%s/%s-%s-wal`

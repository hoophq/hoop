package idp

import (
	"context"
	"errors"
	"fmt"
	"net/url"
	"os"
	"strings"
	"time"

	keyfunc "github.com/MicahParks/keyfunc/v2"
	"github.com/coreos/go-oidc/v3/oidc"
	jwt "github.com/golang-jwt/jwt/v5"
	"github.com/runopsio/hoop/common/log"
	"github.com/runopsio/hoop/common/proto"
	"golang.org/x/oauth2"
)

type (
	Provider struct {
		Issuer           string
		Audience         string
		ClientID         string
		ClientSecret     string
		CustomScopes     string
		GroupsClaim      string
		ApiURL           string
		authWithUserInfo bool

		*oidc.Provider
		oauth2.Config
		*oidc.IDTokenVerifier
		context.Context
		*keyfunc.JWKS
	}
	UserInfoToken struct {
		token *oauth2.Token
	}
	ProviderUserInfo struct {
		Subject       string
		Email         string
		EmailVerified *bool
		Groups        []string
		Profile       string
		Picture       string

		MustSyncGroups bool
	}
)

func (p *Provider) VerifyIDToken(token *oauth2.Token) (*oidc.IDToken, error) {
	rawIDToken, ok := token.Extra("id_token").(string)
	if !ok {
		return nil, errors.New("no id_token field in oauth2 token")
	}

	return p.Verify(p.Context, rawIDToken)
}

func (p *Provider) VerifyAccessTokenWithUserInfo(accessToken string) (*ProviderUserInfo, error) {
	return p.userInfoEndpoint(accessToken)
}

func (p *Provider) VerifyAccessToken(accessToken string) (string, error) {
	if len(strings.Split(accessToken, ".")) != 3 || p.authWithUserInfo {
		uinfo, err := p.userInfoEndpoint(accessToken)
		if err != nil {
			return "", err
		}
		return uinfo.Subject, nil
	}

	token, err := jwt.Parse(accessToken, p.JWKS.Keyfunc)
	if err != nil {
		return "", err
	}

	if !token.Valid {
		return "", fmt.Errorf("parse error, token invalid")
	}

	if claims, ok := token.Claims.(jwt.MapClaims); ok {
		subject, ok := claims["sub"].(string)
		if !ok || subject == "" {
			return "", fmt.Errorf("'sub' not found or has an empty value")
		}
		// https://openid.net/specs/openid-connect-core-1_0.html
		// If an azp (authorized party) Claim is present, the Client SHOULD verify that its client_id is the Claim Value.
		if authorizedParty, ok := claims["azp"].(string); ok {
			if authorizedParty != p.ClientID {
				return "", fmt.Errorf("it's not an authorized party")
			}
		}
		return subject, nil
	}
	return "", fmt.Errorf("failed type casting token.Claims (%T) to jwt.MapClaims", token.Claims)
}

func (p *Provider) userInfoEndpoint(accessToken string) (*ProviderUserInfo, error) {
	user, err := p.Provider.UserInfo(context.Background(), &UserInfoToken{token: &oauth2.Token{
		AccessToken: accessToken,
		TokenType:   "Bearer",
	}})
	if err != nil {
		return nil, fmt.Errorf("failed validating token at userinfo endpoint, err=%v", err)
	}
	claims := map[string]any{}
	if err = user.Claims(&claims); err != nil {
		return nil, fmt.Errorf("failed verifying user info claims, err=%v", err)
	}
	uinfo := ParseIDTokenClaims(claims, p.GroupsClaim)
	uinfo.Email = user.Email
	uinfo.Subject = user.Subject
	uinfo.EmailVerified = &user.EmailVerified
	if len(user.Profile) > 0 {
		uinfo.Profile = user.Profile
	}
	return &uinfo, nil
}

func NewProvider() *Provider {
	ctx := context.Background()

	apiURL := os.Getenv("API_URL")
	if apiURL == "" {
		log.Fatal("API_URL environment variable is required")
	}
	apiURL = strings.TrimSuffix(apiURL, "/")

	provider := &Provider{
		Context: ctx,
		ApiURL:  apiURL,
	}

	if err := setProviderConfFromEnvs(provider); err != nil {
		log.Fatal(err)
	}

	log.Infof("issuer-url=%s, audience=%v, custom-scopes=%v, idp-uri-set=%v",
		provider.Issuer, provider.Audience, provider.CustomScopes, os.Getenv("IDP_URI") != "")
	oidcProviderConfig, err := newProviderConfig(provider.Context, provider.Issuer)
	if err != nil {
		log.Fatal(err)
	}
	oidcProvider := oidcProviderConfig.NewProvider(ctx)
	scopes := []string{oidc.ScopeOpenID, "profile", "email"}
	if provider.CustomScopes != "" {
		scopes = addCustomScopes(scopes, provider.CustomScopes)
	}
	log.Infof("loaded oidc provider configuration, with-user-info=%v, auth=%v, token=%v, userinfo=%v, jwks=%v, algorithms=%v, groupsclaim=%v, scopes=%v",
		provider.authWithUserInfo,
		oidcProviderConfig.AuthURL,
		oidcProviderConfig.TokenURL,
		oidcProviderConfig.UserInfoURL,
		oidcProviderConfig.JWKSURL,
		oidcProviderConfig.Algorithms,
		provider.GroupsClaim,
		scopes)

	conf := oauth2.Config{
		ClientID:     provider.ClientID,
		ClientSecret: provider.ClientSecret,
		RedirectURL:  apiURL + "/api/callback",
		Endpoint:     oidcProvider.Endpoint(),
		Scopes:       scopes,
	}

	oidcConfig := &oidc.Config{
		ClientID:             provider.ClientID,
		SupportedSigningAlgs: oidcProviderConfig.Algorithms,
	}
	provider.Config = conf
	provider.Provider = oidcProvider
	provider.IDTokenVerifier = provider.Verifier(oidcConfig)
	provider.JWKS = downloadJWKS(oidcProviderConfig.JWKSURL)
	return provider
}

func setProviderConfFromEnvs(p *Provider) error {
	if idpURI := os.Getenv("IDP_URI"); idpURI != "" {
		u, err := url.Parse(idpURI)
		if err != nil {
			return fmt.Errorf("failed parsing IDP_URI env, reason=%v. Valid format is: <scheme>://<client-id>:<client-secret>@<issuer-host>?<options>=", err)
		}
		if u.User != nil {
			p.ClientID = u.User.Username()
			p.ClientSecret, _ = u.User.Password()
		}
		if p.ClientID == "" || p.ClientSecret == "" {
			return fmt.Errorf("missing credentials for IDP_URI env. Valid format is: <scheme>://<client-id>:<client-secret>@<issuer-host>?<options>=")
		}
<<<<<<< HEAD
		p.CustomScopes = u.Query().Get("idp_custom_scopes")
		p.Audience = u.Query().Get("idp_audience")
		p.authWithUserInfo = u.Query().Get("_userinfo") == "1"
		qs := u.Query()
		qs.Del("idp_custom_scopes")
		qs.Del("idp_audience")
		qs.Del("_userinfo")
=======
		p.Audience = os.Getenv("IDP_AUDIENCE")
		p.GroupsClaim = u.Query().Get("groupsclaim")
		if p.GroupsClaim == "" {
			// keep default value
			p.GroupsClaim = proto.CustomClaimGroups
		}
		p.CustomScopes = u.Query().Get("scopes")
		p.authWithUserInfo = u.Query().Get("_userinfo") == "1"
		qs := u.Query()
		qs.Del("scopes")
		qs.Del("_userinfo")
		qs.Del("groupsclaim")
>>>>>>> 54d4e53f
		encQueryStr := qs.Encode()
		if encQueryStr != "" {
			encQueryStr = "?" + encQueryStr
		}
		// scheme://host:port/path?query#fragment
		p.Issuer = fmt.Sprintf("%s://%s%s%s",
			u.Scheme,
			u.Hostname(),
			u.Path,
			encQueryStr,
		)
		return nil
	}
	p.Issuer = os.Getenv("IDP_ISSUER")
	p.ClientID = os.Getenv("IDP_CLIENT_ID")
	p.ClientSecret = os.Getenv("IDP_CLIENT_SECRET")
	p.Audience = os.Getenv("IDP_AUDIENCE")
	p.CustomScopes = os.Getenv("IDP_CUSTOM_SCOPES")
<<<<<<< HEAD
=======
	p.GroupsClaim = proto.CustomClaimGroups
>>>>>>> 54d4e53f

	issuerURL, err := url.Parse(p.Issuer)
	if err != nil {
		return fmt.Errorf("failed parsing IDP_ISSUER env, reason=%v", err)
	}
	p.authWithUserInfo = issuerURL.Query().Get("_userinfo") == "1"
	if p.ClientSecret == "" || p.ClientID == "" {
		return fmt.Errorf("missing IDP credentials: IDP_CLIENT_ID, IDP_CLIENT_SECRET")
	}
	qs := issuerURL.Query()
	qs.Del("_userinfo")
	encQueryStr := qs.Encode()
	if encQueryStr != "" {
		encQueryStr = "?" + encQueryStr
	}
	// scheme://host:port/path?query#fragment
	p.Issuer = fmt.Sprintf("%s://%s%s%s",
		issuerURL.Scheme,
		issuerURL.Hostname(),
		issuerURL.Path,
		encQueryStr,
	)
	return nil
}

func addCustomScopes(scopes []string, customScope string) []string {
	custom := strings.Split(customScope, ",")
	for _, c := range custom {
		scopes = append(scopes, strings.Trim(c, " "))
	}
	return scopes
}

func downloadJWKS(jwksURL string) *keyfunc.JWKS {
	log.Infof("downloading provider public key from=%v", jwksURL)
	options := keyfunc.Options{
		Ctx:                 context.Background(),
		RefreshErrorHandler: func(err error) { log.Errorf("error while refreshing public key, reason=%v", err) },
		RefreshInterval:     time.Hour,
		RefreshRateLimit:    time.Minute * 5,
		RefreshTimeout:      time.Second * 10,
		RefreshUnknownKID:   true,
	}

	var err error
	jwks, err := keyfunc.Get(jwksURL, options)
	if err != nil {
		log.Fatalf("failed loading jwks url, reason=%v", err)
	}
	return jwks
}

func ParseIDTokenClaims(idTokenClaims map[string]any, groupsClaimName string) (u ProviderUserInfo) {
	email, _ := idTokenClaims["email"].(string)
	if profile, ok := idTokenClaims["name"].(string); ok {
		u.Profile = profile
	}
	profilePicture, _ := idTokenClaims["picture"].(string)
	if emailVerified, ok := idTokenClaims["email_verified"].(bool); ok {
		u.EmailVerified = &emailVerified
	}
	u.Picture = profilePicture
	u.Email = email
	switch groupsClaim := idTokenClaims[groupsClaimName].(type) {
	case string:
		u.MustSyncGroups = true
		if groupsClaim != "" {
			u.Groups = []string{groupsClaim}
		}
	case []any:
		u.MustSyncGroups = true
		for _, g := range groupsClaim {
			groupName, _ := g.(string)
			if groupName == "" {
				continue
			}
			u.Groups = append(u.Groups, groupName)
		}
	case nil: // noop
	default:
		log.Errorf("failed syncing group claims, reason=unknown type:%T", groupsClaim)
	}
	return
}

func (u *UserInfoToken) Token() (*oauth2.Token, error) { return u.token, nil }<|MERGE_RESOLUTION|>--- conflicted
+++ resolved
@@ -190,15 +190,6 @@
 		if p.ClientID == "" || p.ClientSecret == "" {
 			return fmt.Errorf("missing credentials for IDP_URI env. Valid format is: <scheme>://<client-id>:<client-secret>@<issuer-host>?<options>=")
 		}
-<<<<<<< HEAD
-		p.CustomScopes = u.Query().Get("idp_custom_scopes")
-		p.Audience = u.Query().Get("idp_audience")
-		p.authWithUserInfo = u.Query().Get("_userinfo") == "1"
-		qs := u.Query()
-		qs.Del("idp_custom_scopes")
-		qs.Del("idp_audience")
-		qs.Del("_userinfo")
-=======
 		p.Audience = os.Getenv("IDP_AUDIENCE")
 		p.GroupsClaim = u.Query().Get("groupsclaim")
 		if p.GroupsClaim == "" {
@@ -211,7 +202,6 @@
 		qs.Del("scopes")
 		qs.Del("_userinfo")
 		qs.Del("groupsclaim")
->>>>>>> 54d4e53f
 		encQueryStr := qs.Encode()
 		if encQueryStr != "" {
 			encQueryStr = "?" + encQueryStr
@@ -230,10 +220,7 @@
 	p.ClientSecret = os.Getenv("IDP_CLIENT_SECRET")
 	p.Audience = os.Getenv("IDP_AUDIENCE")
 	p.CustomScopes = os.Getenv("IDP_CUSTOM_SCOPES")
-<<<<<<< HEAD
-=======
 	p.GroupsClaim = proto.CustomClaimGroups
->>>>>>> 54d4e53f
 
 	issuerURL, err := url.Parse(p.Issuer)
 	if err != nil {
